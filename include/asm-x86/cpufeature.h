/*
 * Defines x86 CPU feature bits
 */
#ifndef _ASM_X86_CPUFEATURE_H
#define _ASM_X86_CPUFEATURE_H

#include <asm/required-features.h>

#define NCAPINTS	8	/* N 32-bit words worth of info */

/* Intel-defined CPU features, CPUID level 0x00000001 (edx), word 0 */
#define X86_FEATURE_FPU		(0*32+ 0) /* Onboard FPU */
#define X86_FEATURE_VME		(0*32+ 1) /* Virtual Mode Extensions */
#define X86_FEATURE_DE		(0*32+ 2) /* Debugging Extensions */
#define X86_FEATURE_PSE		(0*32+ 3) /* Page Size Extensions */
#define X86_FEATURE_TSC		(0*32+ 4) /* Time Stamp Counter */
#define X86_FEATURE_MSR		(0*32+ 5) /* Model-Specific Registers, RDMSR, WRMSR */
#define X86_FEATURE_PAE		(0*32+ 6) /* Physical Address Extensions */
#define X86_FEATURE_MCE		(0*32+ 7) /* Machine Check Architecture */
#define X86_FEATURE_CX8		(0*32+ 8) /* CMPXCHG8 instruction */
#define X86_FEATURE_APIC	(0*32+ 9) /* Onboard APIC */
#define X86_FEATURE_SEP		(0*32+11) /* SYSENTER/SYSEXIT */
#define X86_FEATURE_MTRR	(0*32+12) /* Memory Type Range Registers */
#define X86_FEATURE_PGE		(0*32+13) /* Page Global Enable */
#define X86_FEATURE_MCA		(0*32+14) /* Machine Check Architecture */
#define X86_FEATURE_CMOV	(0*32+15) /* CMOV instruction (FCMOVCC and FCOMI too if FPU present) */
#define X86_FEATURE_PAT		(0*32+16) /* Page Attribute Table */
#define X86_FEATURE_PSE36	(0*32+17) /* 36-bit PSEs */
#define X86_FEATURE_PN		(0*32+18) /* Processor serial number */
#define X86_FEATURE_CLFLSH	(0*32+19) /* Supports the CLFLUSH instruction */
#define X86_FEATURE_DS		(0*32+21) /* Debug Store */
#define X86_FEATURE_ACPI	(0*32+22) /* ACPI via MSR */
#define X86_FEATURE_MMX		(0*32+23) /* Multimedia Extensions */
#define X86_FEATURE_FXSR	(0*32+24) /* FXSAVE and FXRSTOR instructions (fast save and restore */
					  /* of FPU context), and CR4.OSFXSR available */
#define X86_FEATURE_XMM		(0*32+25) /* Streaming SIMD Extensions */
#define X86_FEATURE_XMM2	(0*32+26) /* Streaming SIMD Extensions-2 */
#define X86_FEATURE_SELFSNOOP	(0*32+27) /* CPU self snoop */
#define X86_FEATURE_HT		(0*32+28) /* Hyper-Threading */
#define X86_FEATURE_ACC		(0*32+29) /* Automatic clock control */
#define X86_FEATURE_IA64	(0*32+30) /* IA-64 processor */

/* AMD-defined CPU features, CPUID level 0x80000001, word 1 */
/* Don't duplicate feature flags which are redundant with Intel! */
#define X86_FEATURE_SYSCALL	(1*32+11) /* SYSCALL/SYSRET */
#define X86_FEATURE_MP		(1*32+19) /* MP Capable. */
#define X86_FEATURE_NX		(1*32+20) /* Execute Disable */
#define X86_FEATURE_MMXEXT	(1*32+22) /* AMD MMX extensions */
#define X86_FEATURE_GBPAGES	(1*32+26) /* GB pages */
#define X86_FEATURE_RDTSCP	(1*32+27) /* RDTSCP */
#define X86_FEATURE_LM		(1*32+29) /* Long Mode (x86-64) */
#define X86_FEATURE_3DNOWEXT	(1*32+30) /* AMD 3DNow! extensions */
#define X86_FEATURE_3DNOW	(1*32+31) /* 3DNow! */

/* Transmeta-defined CPU features, CPUID level 0x80860001, word 2 */
#define X86_FEATURE_RECOVERY	(2*32+ 0) /* CPU in recovery mode */
#define X86_FEATURE_LONGRUN	(2*32+ 1) /* Longrun power control */
#define X86_FEATURE_LRTI	(2*32+ 3) /* LongRun table interface */

/* Other features, Linux-defined mapping, word 3 */
/* This range is used for feature bits which conflict or are synthesized */
#define X86_FEATURE_CXMMX	(3*32+ 0) /* Cyrix MMX extensions */
#define X86_FEATURE_K6_MTRR	(3*32+ 1) /* AMD K6 nonstandard MTRRs */
#define X86_FEATURE_CYRIX_ARR	(3*32+ 2) /* Cyrix ARRs (= MTRRs) */
#define X86_FEATURE_CENTAUR_MCR	(3*32+ 3) /* Centaur MCRs (= MTRRs) */
/* cpu types for specific tunings: */
#define X86_FEATURE_K8		(3*32+ 4) /* Opteron, Athlon64 */
#define X86_FEATURE_K7		(3*32+ 5) /* Athlon */
#define X86_FEATURE_P3		(3*32+ 6) /* P3 */
#define X86_FEATURE_P4		(3*32+ 7) /* P4 */
#define X86_FEATURE_CONSTANT_TSC (3*32+ 8) /* TSC ticks at a constant rate */
#define X86_FEATURE_UP		(3*32+ 9) /* smp kernel running on up */
#define X86_FEATURE_FXSAVE_LEAK (3*32+10) /* FXSAVE leaks FOP/FIP/FOP */
#define X86_FEATURE_ARCH_PERFMON (3*32+11) /* Intel Architectural PerfMon */
#define X86_FEATURE_PEBS	(3*32+12) /* Precise-Event Based Sampling */
#define X86_FEATURE_BTS		(3*32+13) /* Branch Trace Store */
#define X86_FEATURE_SYSCALL32	(3*32+14) /* syscall in ia32 userspace */
#define X86_FEATURE_SYSENTER32	(3*32+15) /* sysenter in ia32 userspace */
#define X86_FEATURE_REP_GOOD	(3*32+16) /* rep microcode works well on this CPU */
#define X86_FEATURE_MFENCE_RDTSC (3*32+17) /* Mfence synchronizes RDTSC */
#define X86_FEATURE_LFENCE_RDTSC (3*32+18) /* Lfence synchronizes RDTSC */
#define X86_FEATURE_11AP	(3*32+19) /* Bad local APIC aka 11AP */
#define X86_FEATURE_NOPL	(3*32+20) /* The NOPL (0F 1F) instructions */
#define X86_FEATURE_XTOPOLOGY	(3*32+21) /* cpu topology enum extensions */

/* Intel-defined CPU features, CPUID level 0x00000001 (ecx), word 4 */
#define X86_FEATURE_XMM3	(4*32+ 0) /* Streaming SIMD Extensions-3 */
#define X86_FEATURE_MWAIT	(4*32+ 3) /* Monitor/Mwait support */
#define X86_FEATURE_DSCPL	(4*32+ 4) /* CPL Qualified Debug Store */
#define X86_FEATURE_EST		(4*32+ 7) /* Enhanced SpeedStep */
#define X86_FEATURE_TM2		(4*32+ 8) /* Thermal Monitor 2 */
#define X86_FEATURE_CID		(4*32+10) /* Context ID */
#define X86_FEATURE_CX16	(4*32+13) /* CMPXCHG16B */
#define X86_FEATURE_XTPR	(4*32+14) /* Send Task Priority Messages */
#define X86_FEATURE_DCA		(4*32+18) /* Direct Cache Access */
<<<<<<< HEAD
#define X86_FEATURE_X2APIC	(4*32+21) /* x2APIC */
=======
#define X86_FEATURE_XMM4_2	(4*32+20) /* Streaming SIMD Extensions-4.2 */
>>>>>>> d210baf5

/* VIA/Cyrix/Centaur-defined CPU features, CPUID level 0xC0000001, word 5 */
#define X86_FEATURE_XSTORE	(5*32+ 2) /* on-CPU RNG present (xstore insn) */
#define X86_FEATURE_XSTORE_EN	(5*32+ 3) /* on-CPU RNG enabled */
#define X86_FEATURE_XCRYPT	(5*32+ 6) /* on-CPU crypto (xcrypt insn) */
#define X86_FEATURE_XCRYPT_EN	(5*32+ 7) /* on-CPU crypto enabled */
#define X86_FEATURE_ACE2	(5*32+ 8) /* Advanced Cryptography Engine v2 */
#define X86_FEATURE_ACE2_EN	(5*32+ 9) /* ACE v2 enabled */
#define X86_FEATURE_PHE		(5*32+ 10) /* PadLock Hash Engine */
#define X86_FEATURE_PHE_EN	(5*32+ 11) /* PHE enabled */
#define X86_FEATURE_PMM		(5*32+ 12) /* PadLock Montgomery Multiplier */
#define X86_FEATURE_PMM_EN	(5*32+ 13) /* PMM enabled */

/* More extended AMD flags: CPUID level 0x80000001, ecx, word 6 */
#define X86_FEATURE_LAHF_LM	(6*32+ 0) /* LAHF/SAHF in long mode */
#define X86_FEATURE_CMP_LEGACY	(6*32+ 1) /* If yes HyperThreading not valid */
#define X86_FEATURE_IBS		(6*32+ 10) /* Instruction Based Sampling */

/*
 * Auxiliary flags: Linux defined - For features scattered in various
 * CPUID levels like 0x6, 0xA etc
 */
#define X86_FEATURE_IDA		(7*32+ 0) /* Intel Dynamic Acceleration */

#if defined(__KERNEL__) && !defined(__ASSEMBLY__)

#include <linux/bitops.h>

extern const char * const x86_cap_flags[NCAPINTS*32];
extern const char * const x86_power_flags[32];

#define test_cpu_cap(c, bit)						\
	 test_bit(bit, (unsigned long *)((c)->x86_capability))

#define cpu_has(c, bit)							\
	(__builtin_constant_p(bit) &&					\
	 ( (((bit)>>5)==0 && (1UL<<((bit)&31) & REQUIRED_MASK0)) ||	\
	   (((bit)>>5)==1 && (1UL<<((bit)&31) & REQUIRED_MASK1)) ||	\
	   (((bit)>>5)==2 && (1UL<<((bit)&31) & REQUIRED_MASK2)) ||	\
	   (((bit)>>5)==3 && (1UL<<((bit)&31) & REQUIRED_MASK3)) ||	\
	   (((bit)>>5)==4 && (1UL<<((bit)&31) & REQUIRED_MASK4)) ||	\
	   (((bit)>>5)==5 && (1UL<<((bit)&31) & REQUIRED_MASK5)) ||	\
	   (((bit)>>5)==6 && (1UL<<((bit)&31) & REQUIRED_MASK6)) ||	\
	   (((bit)>>5)==7 && (1UL<<((bit)&31) & REQUIRED_MASK7)) )	\
	  ? 1 :								\
	 test_cpu_cap(c, bit))

#define boot_cpu_has(bit)	cpu_has(&boot_cpu_data, bit)

#define set_cpu_cap(c, bit)	set_bit(bit, (unsigned long *)((c)->x86_capability))
#define clear_cpu_cap(c, bit)	clear_bit(bit, (unsigned long *)((c)->x86_capability))
#define setup_clear_cpu_cap(bit) do { \
	clear_cpu_cap(&boot_cpu_data, bit);	\
	set_bit(bit, (unsigned long *)cleared_cpu_caps); \
} while (0)
#define setup_force_cpu_cap(bit) do { \
	set_cpu_cap(&boot_cpu_data, bit);	\
	clear_bit(bit, (unsigned long *)cleared_cpu_caps); 	\
} while (0)

#define cpu_has_fpu		boot_cpu_has(X86_FEATURE_FPU)
#define cpu_has_vme		boot_cpu_has(X86_FEATURE_VME)
#define cpu_has_de		boot_cpu_has(X86_FEATURE_DE)
#define cpu_has_pse		boot_cpu_has(X86_FEATURE_PSE)
#define cpu_has_tsc		boot_cpu_has(X86_FEATURE_TSC)
#define cpu_has_pae		boot_cpu_has(X86_FEATURE_PAE)
#define cpu_has_pge		boot_cpu_has(X86_FEATURE_PGE)
#define cpu_has_apic		boot_cpu_has(X86_FEATURE_APIC)
#define cpu_has_sep		boot_cpu_has(X86_FEATURE_SEP)
#define cpu_has_mtrr		boot_cpu_has(X86_FEATURE_MTRR)
#define cpu_has_mmx		boot_cpu_has(X86_FEATURE_MMX)
#define cpu_has_fxsr		boot_cpu_has(X86_FEATURE_FXSR)
#define cpu_has_xmm		boot_cpu_has(X86_FEATURE_XMM)
#define cpu_has_xmm2		boot_cpu_has(X86_FEATURE_XMM2)
#define cpu_has_xmm3		boot_cpu_has(X86_FEATURE_XMM3)
#define cpu_has_ht		boot_cpu_has(X86_FEATURE_HT)
#define cpu_has_mp		boot_cpu_has(X86_FEATURE_MP)
#define cpu_has_nx		boot_cpu_has(X86_FEATURE_NX)
#define cpu_has_k6_mtrr		boot_cpu_has(X86_FEATURE_K6_MTRR)
#define cpu_has_cyrix_arr	boot_cpu_has(X86_FEATURE_CYRIX_ARR)
#define cpu_has_centaur_mcr	boot_cpu_has(X86_FEATURE_CENTAUR_MCR)
#define cpu_has_xstore		boot_cpu_has(X86_FEATURE_XSTORE)
#define cpu_has_xstore_enabled	boot_cpu_has(X86_FEATURE_XSTORE_EN)
#define cpu_has_xcrypt		boot_cpu_has(X86_FEATURE_XCRYPT)
#define cpu_has_xcrypt_enabled	boot_cpu_has(X86_FEATURE_XCRYPT_EN)
#define cpu_has_ace2		boot_cpu_has(X86_FEATURE_ACE2)
#define cpu_has_ace2_enabled	boot_cpu_has(X86_FEATURE_ACE2_EN)
#define cpu_has_phe		boot_cpu_has(X86_FEATURE_PHE)
#define cpu_has_phe_enabled	boot_cpu_has(X86_FEATURE_PHE_EN)
#define cpu_has_pmm		boot_cpu_has(X86_FEATURE_PMM)
#define cpu_has_pmm_enabled	boot_cpu_has(X86_FEATURE_PMM_EN)
#define cpu_has_ds		boot_cpu_has(X86_FEATURE_DS)
#define cpu_has_pebs		boot_cpu_has(X86_FEATURE_PEBS)
#define cpu_has_clflush		boot_cpu_has(X86_FEATURE_CLFLSH)
#define cpu_has_bts		boot_cpu_has(X86_FEATURE_BTS)
#define cpu_has_gbpages		boot_cpu_has(X86_FEATURE_GBPAGES)
#define cpu_has_arch_perfmon	boot_cpu_has(X86_FEATURE_ARCH_PERFMON)
#define cpu_has_pat		boot_cpu_has(X86_FEATURE_PAT)
<<<<<<< HEAD
#define cpu_has_x2apic		boot_cpu_has(X86_FEATURE_X2APIC)
=======
#define cpu_has_xmm4_2		boot_cpu_has(X86_FEATURE_XMM4_2)
>>>>>>> d210baf5

#if defined(CONFIG_X86_INVLPG) || defined(CONFIG_X86_64)
# define cpu_has_invlpg		1
#else
# define cpu_has_invlpg		(boot_cpu_data.x86 > 3)
#endif

#ifdef CONFIG_X86_64

#undef  cpu_has_vme
#define cpu_has_vme		0

#undef  cpu_has_pae
#define cpu_has_pae		___BUG___

#undef  cpu_has_mp
#define cpu_has_mp		1

#undef  cpu_has_k6_mtrr
#define cpu_has_k6_mtrr		0

#undef  cpu_has_cyrix_arr
#define cpu_has_cyrix_arr	0

#undef  cpu_has_centaur_mcr
#define cpu_has_centaur_mcr	0

#endif /* CONFIG_X86_64 */

#endif /* defined(__KERNEL__) && !defined(__ASSEMBLY__) */

#endif /* _ASM_X86_CPUFEATURE_H */<|MERGE_RESOLUTION|>--- conflicted
+++ resolved
@@ -93,11 +93,8 @@
 #define X86_FEATURE_CX16	(4*32+13) /* CMPXCHG16B */
 #define X86_FEATURE_XTPR	(4*32+14) /* Send Task Priority Messages */
 #define X86_FEATURE_DCA		(4*32+18) /* Direct Cache Access */
-<<<<<<< HEAD
+#define X86_FEATURE_XMM4_2	(4*32+20) /* Streaming SIMD Extensions-4.2 */
 #define X86_FEATURE_X2APIC	(4*32+21) /* x2APIC */
-=======
-#define X86_FEATURE_XMM4_2	(4*32+20) /* Streaming SIMD Extensions-4.2 */
->>>>>>> d210baf5
 
 /* VIA/Cyrix/Centaur-defined CPU features, CPUID level 0xC0000001, word 5 */
 #define X86_FEATURE_XSTORE	(5*32+ 2) /* on-CPU RNG present (xstore insn) */
@@ -196,11 +193,8 @@
 #define cpu_has_gbpages		boot_cpu_has(X86_FEATURE_GBPAGES)
 #define cpu_has_arch_perfmon	boot_cpu_has(X86_FEATURE_ARCH_PERFMON)
 #define cpu_has_pat		boot_cpu_has(X86_FEATURE_PAT)
-<<<<<<< HEAD
+#define cpu_has_xmm4_2		boot_cpu_has(X86_FEATURE_XMM4_2)
 #define cpu_has_x2apic		boot_cpu_has(X86_FEATURE_X2APIC)
-=======
-#define cpu_has_xmm4_2		boot_cpu_has(X86_FEATURE_XMM4_2)
->>>>>>> d210baf5
 
 #if defined(CONFIG_X86_INVLPG) || defined(CONFIG_X86_64)
 # define cpu_has_invlpg		1
