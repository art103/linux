--- conflicted
+++ resolved
@@ -1,9 +1,5 @@
 VERSION = 3
-<<<<<<< HEAD
-PATCHLEVEL = 12
-=======
 PATCHLEVEL = 13
->>>>>>> d8ec26d7
 SUBLEVEL = 0
 EXTRAVERSION =
 NAME = One Giant Leap for Frogkind
