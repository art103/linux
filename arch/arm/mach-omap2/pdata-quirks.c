--- conflicted
+++ resolved
@@ -584,21 +584,12 @@
 		np = of_find_node_by_name(NULL, pdata_quirks_init_nodes[i]);
 		if (!np)
 			continue;
-<<<<<<< HEAD
 
 		of_platform_populate(np, omap_dt_match_table,
 				     omap_auxdata_lookup, NULL);
 	}
 }
 
-=======
-
-		of_platform_populate(np, omap_dt_match_table,
-				     omap_auxdata_lookup, NULL);
-	}
-}
-
->>>>>>> 040ab72e
 void __init pdata_quirks_init(const struct of_device_id *omap_dt_match_table)
 {
 	/*
