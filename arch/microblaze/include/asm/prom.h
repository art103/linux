--- conflicted
+++ resolved
@@ -24,35 +24,4 @@
 
 extern int of_early_console(void *version);
 
-<<<<<<< HEAD
-/*
- * OF address retreival & translation
- */
-
-#ifdef CONFIG_PCI
-extern unsigned long pci_address_to_pio(phys_addr_t address);
-#define pci_address_to_pio pci_address_to_pio
-#endif	/* CONFIG_PCI */
-
-/* Parse the ibm,dma-window property of an OF node into the busno, phys and
- * size parameters.
- */
-void of_parse_dma_window(struct device_node *dn, const void *dma_window_prop,
-		unsigned long *busno, unsigned long *phys, unsigned long *size);
-
-extern void kdump_move_device_tree(void);
-
-#endif /* __ASSEMBLY__ */
-#endif /* __KERNEL__ */
-
-/* These includes are put at the bottom because they may contain things
- * that are overridden by this file.  Ideally they shouldn't be included
- * by this file, but there are a bunch of .c files that currently depend
- * on it.  Eventually they will be cleaned up. */
-#include <linux/of_fdt.h>
-#include <linux/of_irq.h>
-#include <linux/platform_device.h>
-
-=======
->>>>>>> d8ec26d7
 #endif /* _ASM_MICROBLAZE_PROM_H */