--- conflicted
+++ resolved
@@ -434,10 +434,7 @@
 	.irq		= IRQ0,
 };
 
-<<<<<<< HEAD
-=======
 #ifdef CONFIG_MFD_SH_MOBILE_SDHI
->>>>>>> 76e7461a
 /* SHDI0 */
 static void sdhi0_set_pwr(struct platform_device *pdev, int state)
 {
@@ -510,8 +507,6 @@
 	},
 };
 
-<<<<<<< HEAD
-=======
 #else
 
 static int mmc_spi_get_ro(struct device *dev)
@@ -754,7 +749,6 @@
 	},
 };
 
->>>>>>> 76e7461a
 static struct platform_device *ecovec_devices[] __initdata = {
 	&heartbeat_device,
 	&nor_flash_device,
@@ -765,10 +759,6 @@
 	&ceu0_device,
 	&ceu1_device,
 	&keysc_device,
-<<<<<<< HEAD
-	&sdhi0_device,
-	&sdhi1_device,
-=======
 #ifdef CONFIG_MFD_SH_MOBILE_SDHI
 	&sdhi0_device,
 	&sdhi1_device,
@@ -779,7 +769,6 @@
 	&camera_devices[1],
 	&camera_devices[2],
 	&fsi_device,
->>>>>>> 76e7461a
 };
 
 #define EEPROM_ADDR 0x50
@@ -835,11 +824,8 @@
 
 static int __init arch_setup(void)
 {
-<<<<<<< HEAD
-=======
 	struct clk *clk;
 
->>>>>>> 76e7461a
 	/* register board specific self-refresh code */
 	sh_mobile_register_self_refresh(SUSP_SH_STANDBY | SUSP_SH_SF,
 					&ecovec24_sdram_enter_start,
@@ -1053,12 +1039,8 @@
 	gpio_direction_input(GPIO_PTR5);
 	gpio_direction_input(GPIO_PTR6);
 
-<<<<<<< HEAD
-	/* enable SDHI0 (needs DS2.4 set to ON) */
-=======
 #ifdef CONFIG_MFD_SH_MOBILE_SDHI
 	/* enable SDHI0 on CN11 (needs DS2.4 set to ON) */
->>>>>>> 76e7461a
 	gpio_request(GPIO_FN_SDHI0CD,  NULL);
 	gpio_request(GPIO_FN_SDHI0WP,  NULL);
 	gpio_request(GPIO_FN_SDHI0CMD, NULL);
@@ -1070,11 +1052,7 @@
 	gpio_request(GPIO_PTB6, NULL);
 	gpio_direction_output(GPIO_PTB6, 0);
 
-<<<<<<< HEAD
-	/* enable SDHI1 (needs DS2.6,7 set to ON,OFF) */
-=======
 	/* enable SDHI1 on CN12 (needs DS2.6,7 set to ON,OFF) */
->>>>>>> 76e7461a
 	gpio_request(GPIO_FN_SDHI1CD,  NULL);
 	gpio_request(GPIO_FN_SDHI1WP,  NULL);
 	gpio_request(GPIO_FN_SDHI1CMD, NULL);
@@ -1088,8 +1066,6 @@
 
 	/* I/O buffer drive ability is high for SDHI1 */
 	ctrl_outw((ctrl_inw(IODRIVEA) & ~0x3000) | 0x2000 , IODRIVEA);
-<<<<<<< HEAD
-=======
 #else
 	/* enable MSIOF0 on CN11 (needs DS2.4 set to OFF) */
 	gpio_request(GPIO_FN_MSIOF0_TXD, NULL);
@@ -1138,7 +1114,6 @@
 	gpio_request(GPIO_PTU0, NULL);
 	gpio_direction_output(GPIO_PTU0, 0);
 	mdelay(20);
->>>>>>> 76e7461a
 
 	/* enable I2C device */
 	i2c_register_board_info(0, i2c0_devices,
