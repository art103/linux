/*
 * Based on arch/arm/include/asm/barrier.h
 *
 * Copyright (C) 2012 ARM Ltd.
 *
 * This program is free software; you can redistribute it and/or modify
 * it under the terms of the GNU General Public License version 2 as
 * published by the Free Software Foundation.
 *
 * This program is distributed in the hope that it will be useful,
 * but WITHOUT ANY WARRANTY; without even the implied warranty of
 * MERCHANTABILITY or FITNESS FOR A PARTICULAR PURPOSE.  See the
 * GNU General Public License for more details.
 *
 * You should have received a copy of the GNU General Public License
 * along with this program.  If not, see <http://www.gnu.org/licenses/>.
 */
#ifndef __ASM_BARRIER_H
#define __ASM_BARRIER_H

#ifndef __ASSEMBLY__

#define sev()		asm volatile("sev" : : : "memory")
#define wfe()		asm volatile("wfe" : : : "memory")
#define wfi()		asm volatile("wfi" : : : "memory")

#define isb()		asm volatile("isb" : : : "memory")
#define dmb(opt)	asm volatile("dmb " #opt : : : "memory")
#define dsb(opt)	asm volatile("dsb " #opt : : : "memory")

#define mb()		dsb(sy)
#define rmb()		dsb(ld)
#define wmb()		dsb(st)

#define dma_rmb()	dmb(oshld)
#define dma_wmb()	dmb(oshst)

<<<<<<< HEAD
#ifndef CONFIG_SMP
#define smp_mb()	barrier()
#define smp_rmb()	barrier()
#define smp_wmb()	barrier()

#define smp_store_release(p, v)						\
do {									\
	compiletime_assert_atomic_type(*p);				\
	barrier();							\
	WRITE_ONCE(*p, v);						\
} while (0)

#define smp_load_acquire(p)						\
({									\
	typeof(*p) ___p1 = READ_ONCE(*p);				\
	compiletime_assert_atomic_type(*p);				\
	barrier();							\
	___p1;								\
})

#else

=======
>>>>>>> 674c242c
#define smp_mb()	dmb(ish)
#define smp_rmb()	dmb(ishld)
#define smp_wmb()	dmb(ishst)

#define smp_store_release(p, v)						\
do {									\
	compiletime_assert_atomic_type(*p);				\
	switch (sizeof(*p)) {						\
	case 1:								\
		asm volatile ("stlrb %w1, %0"				\
				: "=Q" (*p) : "r" (v) : "memory");	\
		break;							\
	case 2:								\
		asm volatile ("stlrh %w1, %0"				\
				: "=Q" (*p) : "r" (v) : "memory");	\
		break;							\
	case 4:								\
		asm volatile ("stlr %w1, %0"				\
				: "=Q" (*p) : "r" (v) : "memory");	\
		break;							\
	case 8:								\
		asm volatile ("stlr %1, %0"				\
				: "=Q" (*p) : "r" (v) : "memory");	\
		break;							\
	}								\
} while (0)

#define smp_load_acquire(p)						\
({									\
	typeof(*p) ___p1;						\
	compiletime_assert_atomic_type(*p);				\
	switch (sizeof(*p)) {						\
	case 1:								\
		asm volatile ("ldarb %w0, %1"				\
			: "=r" (___p1) : "Q" (*p) : "memory");		\
		break;							\
	case 2:								\
		asm volatile ("ldarh %w0, %1"				\
			: "=r" (___p1) : "Q" (*p) : "memory");		\
		break;							\
	case 4:								\
		asm volatile ("ldar %w0, %1"				\
			: "=r" (___p1) : "Q" (*p) : "memory");		\
		break;							\
	case 8:								\
		asm volatile ("ldar %0, %1"				\
			: "=r" (___p1) : "Q" (*p) : "memory");		\
		break;							\
	}								\
	___p1;								\
})

#define read_barrier_depends()		do { } while(0)
#define smp_read_barrier_depends()	do { } while(0)

#define smp_store_mb(var, value)	do { WRITE_ONCE(var, value); smp_mb(); } while (0)
#define nop()		asm volatile("nop");

#define smp_mb__before_atomic()	smp_mb()
#define smp_mb__after_atomic()	smp_mb()

#endif	/* __ASSEMBLY__ */

#endif	/* __ASM_BARRIER_H */<|MERGE_RESOLUTION|>--- conflicted
+++ resolved
@@ -35,31 +35,6 @@
 #define dma_rmb()	dmb(oshld)
 #define dma_wmb()	dmb(oshst)
 
-<<<<<<< HEAD
-#ifndef CONFIG_SMP
-#define smp_mb()	barrier()
-#define smp_rmb()	barrier()
-#define smp_wmb()	barrier()
-
-#define smp_store_release(p, v)						\
-do {									\
-	compiletime_assert_atomic_type(*p);				\
-	barrier();							\
-	WRITE_ONCE(*p, v);						\
-} while (0)
-
-#define smp_load_acquire(p)						\
-({									\
-	typeof(*p) ___p1 = READ_ONCE(*p);				\
-	compiletime_assert_atomic_type(*p);				\
-	barrier();							\
-	___p1;								\
-})
-
-#else
-
-=======
->>>>>>> 674c242c
 #define smp_mb()	dmb(ish)
 #define smp_rmb()	dmb(ishld)
 #define smp_wmb()	dmb(ishst)
