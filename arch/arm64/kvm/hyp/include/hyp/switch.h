// SPDX-License-Identifier: GPL-2.0-only
/*
 * Copyright (C) 2015 - ARM Ltd
 * Author: Marc Zyngier <marc.zyngier@arm.com>
 */

#ifndef __ARM64_KVM_HYP_SWITCH_H__
#define __ARM64_KVM_HYP_SWITCH_H__

#include <linux/arm-smccc.h>
#include <linux/kvm_host.h>
#include <linux/types.h>
#include <linux/jump_label.h>
#include <uapi/linux/psci.h>

#include <kvm/arm_psci.h>

#include <asm/barrier.h>
#include <asm/cpufeature.h>
#include <asm/extable.h>
#include <asm/kprobes.h>
#include <asm/kvm_asm.h>
#include <asm/kvm_emulate.h>
#include <asm/kvm_hyp.h>
#include <asm/kvm_mmu.h>
#include <asm/fpsimd.h>
#include <asm/debug-monitors.h>
#include <asm/processor.h>
#include <asm/thread_info.h>

extern const char __hyp_panic_string[];

extern struct exception_table_entry __start___kvm_ex_table;
extern struct exception_table_entry __stop___kvm_ex_table;

/* Check whether the FP regs were dirtied while in the host-side run loop: */
static inline bool update_fp_enabled(struct kvm_vcpu *vcpu)
{
	/*
	 * When the system doesn't support FP/SIMD, we cannot rely on
	 * the _TIF_FOREIGN_FPSTATE flag. However, we always inject an
	 * abort on the very first access to FP and thus we should never
	 * see KVM_ARM64_FP_ENABLED. For added safety, make sure we always
	 * trap the accesses.
	 */
	if (!system_supports_fpsimd() ||
	    vcpu->arch.host_thread_info->flags & _TIF_FOREIGN_FPSTATE)
		vcpu->arch.flags &= ~(KVM_ARM64_FP_ENABLED |
				      KVM_ARM64_FP_HOST);

	return !!(vcpu->arch.flags & KVM_ARM64_FP_ENABLED);
}

/* Save the 32-bit only FPSIMD system register state */
static inline void __fpsimd_save_fpexc32(struct kvm_vcpu *vcpu)
{
	if (!vcpu_el1_is_32bit(vcpu))
		return;

	__vcpu_sys_reg(vcpu, FPEXC32_EL2) = read_sysreg(fpexc32_el2);
}

static inline void __activate_traps_fpsimd32(struct kvm_vcpu *vcpu)
{
	/*
	 * We are about to set CPTR_EL2.TFP to trap all floating point
	 * register accesses to EL2, however, the ARM ARM clearly states that
	 * traps are only taken to EL2 if the operation would not otherwise
	 * trap to EL1.  Therefore, always make sure that for 32-bit guests,
	 * we set FPEXC.EN to prevent traps to EL1, when setting the TFP bit.
	 * If FP/ASIMD is not implemented, FPEXC is UNDEFINED and any access to
	 * it will cause an exception.
	 */
	if (vcpu_el1_is_32bit(vcpu) && system_supports_fpsimd()) {
		write_sysreg(1 << 30, fpexc32_el2);
		isb();
	}
}

static inline void __activate_traps_common(struct kvm_vcpu *vcpu)
{
	/* Trap on AArch32 cp15 c15 (impdef sysregs) accesses (EL1 or EL0) */
	write_sysreg(1 << 15, hstr_el2);

	/*
	 * Make sure we trap PMU access from EL0 to EL2. Also sanitize
	 * PMSELR_EL0 to make sure it never contains the cycle
	 * counter, which could make a PMXEVCNTR_EL0 access UNDEF at
	 * EL1 instead of being trapped to EL2.
	 */
	write_sysreg(0, pmselr_el0);
	write_sysreg(ARMV8_PMU_USERENR_MASK, pmuserenr_el0);
	write_sysreg(vcpu->arch.mdcr_el2, mdcr_el2);
}

static inline void __deactivate_traps_common(void)
{
	write_sysreg(0, hstr_el2);
	write_sysreg(0, pmuserenr_el0);
}

static inline void ___activate_traps(struct kvm_vcpu *vcpu)
{
	u64 hcr = vcpu->arch.hcr_el2;

	if (cpus_have_final_cap(ARM64_WORKAROUND_CAVIUM_TX2_219_TVM))
		hcr |= HCR_TVM;

	write_sysreg(hcr, hcr_el2);

	if (cpus_have_final_cap(ARM64_HAS_RAS_EXTN) && (hcr & HCR_VSE))
		write_sysreg_s(vcpu->arch.vsesr_el2, SYS_VSESR_EL2);
}

static inline void ___deactivate_traps(struct kvm_vcpu *vcpu)
{
	/*
	 * If we pended a virtual abort, preserve it until it gets
	 * cleared. See D1.14.3 (Virtual Interrupts) for details, but
	 * the crucial bit is "On taking a vSError interrupt,
	 * HCR_EL2.VSE is cleared to 0."
	 */
	if (vcpu->arch.hcr_el2 & HCR_VSE) {
		vcpu->arch.hcr_el2 &= ~HCR_VSE;
		vcpu->arch.hcr_el2 |= read_sysreg(hcr_el2) & HCR_VSE;
	}
}

static inline bool __translate_far_to_hpfar(u64 far, u64 *hpfar)
{
	u64 par, tmp;

	/*
	 * Resolve the IPA the hard way using the guest VA.
	 *
	 * Stage-1 translation already validated the memory access
	 * rights. As such, we can use the EL1 translation regime, and
	 * don't have to distinguish between EL0 and EL1 access.
	 *
	 * We do need to save/restore PAR_EL1 though, as we haven't
	 * saved the guest context yet, and we may return early...
	 */
	par = read_sysreg(par_el1);
	if (!__kvm_at("s1e1r", far))
		tmp = read_sysreg(par_el1);
	else
		tmp = SYS_PAR_EL1_F; /* back to the guest */
	write_sysreg(par, par_el1);

	if (unlikely(tmp & SYS_PAR_EL1_F))
		return false; /* Translation failed, back to guest */

	/* Convert PAR to HPFAR format */
	*hpfar = PAR_TO_HPFAR(tmp);
	return true;
}

static inline bool __populate_fault_info(struct kvm_vcpu *vcpu)
{
	u8 ec;
	u64 esr;
	u64 hpfar, far;

	esr = vcpu->arch.fault.esr_el2;
	ec = ESR_ELx_EC(esr);

	if (ec != ESR_ELx_EC_DABT_LOW && ec != ESR_ELx_EC_IABT_LOW)
		return true;

	far = read_sysreg_el2(SYS_FAR);

	/*
	 * The HPFAR can be invalid if the stage 2 fault did not
	 * happen during a stage 1 page table walk (the ESR_EL2.S1PTW
	 * bit is clear) and one of the two following cases are true:
	 *   1. The fault was due to a permission fault
	 *   2. The processor carries errata 834220
	 *
	 * Therefore, for all non S1PTW faults where we either have a
	 * permission fault or the errata workaround is enabled, we
	 * resolve the IPA using the AT instruction.
	 */
	if (!(esr & ESR_ELx_S1PTW) &&
	    (cpus_have_final_cap(ARM64_WORKAROUND_834220) ||
	     (esr & ESR_ELx_FSC_TYPE) == FSC_PERM)) {
		if (!__translate_far_to_hpfar(far, &hpfar))
			return false;
	} else {
		hpfar = read_sysreg(hpfar_el2);
	}

	vcpu->arch.fault.far_el2 = far;
	vcpu->arch.fault.hpfar_el2 = hpfar;
	return true;
}

/* Check for an FPSIMD/SVE trap and handle as appropriate */
static inline bool __hyp_handle_fpsimd(struct kvm_vcpu *vcpu)
{
	bool vhe, sve_guest, sve_host;
	u8 esr_ec;

	if (!system_supports_fpsimd())
		return false;

	/*
	 * Currently system_supports_sve() currently implies has_vhe(),
	 * so the check is redundant. However, has_vhe() can be determined
	 * statically and helps the compiler remove dead code.
	 */
	if (has_vhe() && system_supports_sve()) {
		sve_guest = vcpu_has_sve(vcpu);
		sve_host = vcpu->arch.flags & KVM_ARM64_HOST_SVE_IN_USE;
		vhe = true;
	} else {
		sve_guest = false;
		sve_host = false;
		vhe = has_vhe();
	}

	esr_ec = kvm_vcpu_trap_get_class(vcpu);
	if (esr_ec != ESR_ELx_EC_FP_ASIMD &&
	    esr_ec != ESR_ELx_EC_SVE)
		return false;

	/* Don't handle SVE traps for non-SVE vcpus here: */
	if (!sve_guest)
		if (esr_ec != ESR_ELx_EC_FP_ASIMD)
			return false;

	/* Valid trap.  Switch the context: */

	if (vhe) {
		u64 reg = read_sysreg(cpacr_el1) | CPACR_EL1_FPEN;

		if (sve_guest)
			reg |= CPACR_EL1_ZEN;

		write_sysreg(reg, cpacr_el1);
	} else {
		write_sysreg(read_sysreg(cptr_el2) & ~(u64)CPTR_EL2_TFP,
			     cptr_el2);
	}

	isb();

	if (vcpu->arch.flags & KVM_ARM64_FP_HOST) {
		/*
		 * In the SVE case, VHE is assumed: it is enforced by
		 * Kconfig and kvm_arch_init().
		 */
		if (sve_host) {
			struct thread_struct *thread = container_of(
				vcpu->arch.host_fpsimd_state,
				struct thread_struct, uw.fpsimd_state);

			sve_save_state(sve_pffr(thread),
				       &vcpu->arch.host_fpsimd_state->fpsr);
		} else {
			__fpsimd_save_state(vcpu->arch.host_fpsimd_state);
		}

		vcpu->arch.flags &= ~KVM_ARM64_FP_HOST;
	}

	if (sve_guest) {
		sve_load_state(vcpu_sve_pffr(vcpu),
			       &vcpu->arch.ctxt.fp_regs.fpsr,
			       sve_vq_from_vl(vcpu->arch.sve_max_vl) - 1);
		write_sysreg_s(__vcpu_sys_reg(vcpu, ZCR_EL1), SYS_ZCR_EL12);
	} else {
		__fpsimd_restore_state(&vcpu->arch.ctxt.fp_regs);
	}

	/* Skip restoring fpexc32 for AArch64 guests */
	if (!(read_sysreg(hcr_el2) & HCR_RW))
		write_sysreg(__vcpu_sys_reg(vcpu, FPEXC32_EL2), fpexc32_el2);

	vcpu->arch.flags |= KVM_ARM64_FP_ENABLED;

	return true;
}

static inline bool handle_tx2_tvm(struct kvm_vcpu *vcpu)
{
	u32 sysreg = esr_sys64_to_sysreg(kvm_vcpu_get_esr(vcpu));
	int rt = kvm_vcpu_sys_get_rt(vcpu);
	u64 val = vcpu_get_reg(vcpu, rt);

	/*
	 * The normal sysreg handling code expects to see the traps,
	 * let's not do anything here.
	 */
	if (vcpu->arch.hcr_el2 & HCR_TVM)
		return false;

	switch (sysreg) {
	case SYS_SCTLR_EL1:
		write_sysreg_el1(val, SYS_SCTLR);
		break;
	case SYS_TTBR0_EL1:
		write_sysreg_el1(val, SYS_TTBR0);
		break;
	case SYS_TTBR1_EL1:
		write_sysreg_el1(val, SYS_TTBR1);
		break;
	case SYS_TCR_EL1:
		write_sysreg_el1(val, SYS_TCR);
		break;
	case SYS_ESR_EL1:
		write_sysreg_el1(val, SYS_ESR);
		break;
	case SYS_FAR_EL1:
		write_sysreg_el1(val, SYS_FAR);
		break;
	case SYS_AFSR0_EL1:
		write_sysreg_el1(val, SYS_AFSR0);
		break;
	case SYS_AFSR1_EL1:
		write_sysreg_el1(val, SYS_AFSR1);
		break;
	case SYS_MAIR_EL1:
		write_sysreg_el1(val, SYS_MAIR);
		break;
	case SYS_AMAIR_EL1:
		write_sysreg_el1(val, SYS_AMAIR);
		break;
	case SYS_CONTEXTIDR_EL1:
		write_sysreg_el1(val, SYS_CONTEXTIDR);
		break;
	default:
		return false;
	}

	__kvm_skip_instr(vcpu);
	return true;
}

static inline bool esr_is_ptrauth_trap(u32 esr)
{
	u32 ec = ESR_ELx_EC(esr);

	if (ec == ESR_ELx_EC_PAC)
		return true;

	if (ec != ESR_ELx_EC_SYS64)
		return false;

	switch (esr_sys64_to_sysreg(esr)) {
	case SYS_APIAKEYLO_EL1:
	case SYS_APIAKEYHI_EL1:
	case SYS_APIBKEYLO_EL1:
	case SYS_APIBKEYHI_EL1:
	case SYS_APDAKEYLO_EL1:
	case SYS_APDAKEYHI_EL1:
	case SYS_APDBKEYLO_EL1:
	case SYS_APDBKEYHI_EL1:
	case SYS_APGAKEYLO_EL1:
	case SYS_APGAKEYHI_EL1:
		return true;
	}

	return false;
}

#define __ptrauth_save_key(ctxt, key)					\
	do {								\
	u64 __val;                                                      \
	__val = read_sysreg_s(SYS_ ## key ## KEYLO_EL1);                \
	ctxt_sys_reg(ctxt, key ## KEYLO_EL1) = __val;                   \
	__val = read_sysreg_s(SYS_ ## key ## KEYHI_EL1);                \
	ctxt_sys_reg(ctxt, key ## KEYHI_EL1) = __val;                   \
} while(0)

DECLARE_PER_CPU(struct kvm_cpu_context, kvm_hyp_ctxt);

static inline bool __hyp_handle_ptrauth(struct kvm_vcpu *vcpu)
{
	struct kvm_cpu_context *ctxt;
	u64 val;

	if (!vcpu_has_ptrauth(vcpu) ||
	    !esr_is_ptrauth_trap(kvm_vcpu_get_esr(vcpu)))
		return false;

<<<<<<< HEAD
	ctxt = __hyp_this_cpu_ptr(kvm_hyp_ctxt);
=======
	ctxt = &this_cpu_ptr(&kvm_host_data)->host_ctxt;
>>>>>>> 816c347f
	__ptrauth_save_key(ctxt, APIA);
	__ptrauth_save_key(ctxt, APIB);
	__ptrauth_save_key(ctxt, APDA);
	__ptrauth_save_key(ctxt, APDB);
	__ptrauth_save_key(ctxt, APGA);

	vcpu_ptrauth_enable(vcpu);

	val = read_sysreg(hcr_el2);
	val |= (HCR_API | HCR_APK);
	write_sysreg(val, hcr_el2);

	return true;
}

/*
 * Return true when we were able to fixup the guest exit and should return to
 * the guest, false when we should restore the host state and return to the
 * main run loop.
 */
static inline bool fixup_guest_exit(struct kvm_vcpu *vcpu, u64 *exit_code)
{
	if (ARM_EXCEPTION_CODE(*exit_code) != ARM_EXCEPTION_IRQ)
		vcpu->arch.fault.esr_el2 = read_sysreg_el2(SYS_ESR);

	/*
	 * We're using the raw exception code in order to only process
	 * the trap if no SError is pending. We will come back to the
	 * same PC once the SError has been injected, and replay the
	 * trapping instruction.
	 */
	if (*exit_code != ARM_EXCEPTION_TRAP)
		goto exit;

	if (cpus_have_final_cap(ARM64_WORKAROUND_CAVIUM_TX2_219_TVM) &&
	    kvm_vcpu_trap_get_class(vcpu) == ESR_ELx_EC_SYS64 &&
	    handle_tx2_tvm(vcpu))
		return true;

	/*
	 * We trap the first access to the FP/SIMD to save the host context
	 * and restore the guest context lazily.
	 * If FP/SIMD is not implemented, handle the trap and inject an
	 * undefined instruction exception to the guest.
	 * Similarly for trapped SVE accesses.
	 */
	if (__hyp_handle_fpsimd(vcpu))
		return true;

	if (__hyp_handle_ptrauth(vcpu))
		return true;

	if (!__populate_fault_info(vcpu))
		return true;

	if (static_branch_unlikely(&vgic_v2_cpuif_trap)) {
		bool valid;

		valid = kvm_vcpu_trap_get_class(vcpu) == ESR_ELx_EC_DABT_LOW &&
			kvm_vcpu_trap_get_fault_type(vcpu) == FSC_FAULT &&
			kvm_vcpu_dabt_isvalid(vcpu) &&
			!kvm_vcpu_abt_issea(vcpu) &&
			!kvm_vcpu_dabt_iss1tw(vcpu);

		if (valid) {
			int ret = __vgic_v2_perform_cpuif_access(vcpu);

			if (ret == 1)
				return true;

			/* Promote an illegal access to an SError.*/
			if (ret == -1)
				*exit_code = ARM_EXCEPTION_EL1_SERROR;

			goto exit;
		}
	}

	if (static_branch_unlikely(&vgic_v3_cpuif_trap) &&
	    (kvm_vcpu_trap_get_class(vcpu) == ESR_ELx_EC_SYS64 ||
	     kvm_vcpu_trap_get_class(vcpu) == ESR_ELx_EC_CP15_32)) {
		int ret = __vgic_v3_perform_cpuif_access(vcpu);

		if (ret == 1)
			return true;
	}

exit:
	/* Return to the host kernel and handle the exit */
	return false;
}

static inline void __kvm_unexpected_el2_exception(void)
{
	extern char __guest_exit_panic[];
	unsigned long addr, fixup;
	struct exception_table_entry *entry, *end;
	unsigned long elr_el2 = read_sysreg(elr_el2);

	entry = hyp_symbol_addr(__start___kvm_ex_table);
	end = hyp_symbol_addr(__stop___kvm_ex_table);
<<<<<<< HEAD
=======
	host_ctxt = &this_cpu_ptr(&kvm_host_data)->host_ctxt;
>>>>>>> 816c347f

	while (entry < end) {
		addr = (unsigned long)&entry->insn + entry->insn;
		fixup = (unsigned long)&entry->fixup + entry->fixup;

		if (addr != elr_el2) {
			entry++;
			continue;
		}

		write_sysreg(fixup, elr_el2);
		return;
	}

	/* Trigger a panic after restoring the hyp context. */
	write_sysreg(__guest_exit_panic, elr_el2);
}

#endif /* __ARM64_KVM_HYP_SWITCH_H__ */<|MERGE_RESOLUTION|>--- conflicted
+++ resolved
@@ -383,11 +383,7 @@
 	    !esr_is_ptrauth_trap(kvm_vcpu_get_esr(vcpu)))
 		return false;
 
-<<<<<<< HEAD
-	ctxt = __hyp_this_cpu_ptr(kvm_hyp_ctxt);
-=======
-	ctxt = &this_cpu_ptr(&kvm_host_data)->host_ctxt;
->>>>>>> 816c347f
+	ctxt = this_cpu_ptr(&kvm_hyp_ctxt);
 	__ptrauth_save_key(ctxt, APIA);
 	__ptrauth_save_key(ctxt, APIB);
 	__ptrauth_save_key(ctxt, APDA);
@@ -489,10 +485,6 @@
 
 	entry = hyp_symbol_addr(__start___kvm_ex_table);
 	end = hyp_symbol_addr(__stop___kvm_ex_table);
-<<<<<<< HEAD
-=======
-	host_ctxt = &this_cpu_ptr(&kvm_host_data)->host_ctxt;
->>>>>>> 816c347f
 
 	while (entry < end) {
 		addr = (unsigned long)&entry->insn + entry->insn;
