/*
 * Copyright 2010 Red Hat Inc.
 *
 * Permission is hereby granted, free of charge, to any person obtaining a
 * copy of this software and associated documentation files (the "Software"),
 * to deal in the Software without restriction, including without limitation
 * the rights to use, copy, modify, merge, publish, distribute, sublicense,
 * and/or sell copies of the Software, and to permit persons to whom the
 * Software is furnished to do so, subject to the following conditions:
 *
 * The above copyright notice and this permission notice shall be included in
 * all copies or substantial portions of the Software.
 *
 * THE SOFTWARE IS PROVIDED "AS IS", WITHOUT WARRANTY OF ANY KIND, EXPRESS OR
 * IMPLIED, INCLUDING BUT NOT LIMITED TO THE WARRANTIES OF MERCHANTABILITY,
 * FITNESS FOR A PARTICULAR PURPOSE AND NONINFRINGEMENT.  IN NO EVENT SHALL
 * THE COPYRIGHT HOLDER(S) OR AUTHOR(S) BE LIABLE FOR ANY CLAIM, DAMAGES OR
 * OTHER LIABILITY, WHETHER IN AN ACTION OF CONTRACT, TORT OR OTHERWISE,
 * ARISING FROM, OUT OF OR IN CONNECTION WITH THE SOFTWARE OR THE USE OR
 * OTHER DEALINGS IN THE SOFTWARE.
 *
 * Authors: Ben Skeggs
 */

#include "drmP.h"
#include "nouveau_drv.h"
#include "nouveau_bios.h"
#include "nouveau_hw.h"
#include "nouveau_pm.h"
#include "nouveau_hwsq.h"
#include "nv50_display.h"

enum clk_src {
	clk_src_crystal,
	clk_src_href,
	clk_src_hclk,
	clk_src_hclkm3,
	clk_src_hclkm3d2,
	clk_src_host,
	clk_src_nvclk,
	clk_src_sclk,
	clk_src_mclk,
	clk_src_vdec,
	clk_src_dom6
};

static u32 read_clk(struct drm_device *, enum clk_src);

static u32
read_div(struct drm_device *dev)
{
	struct drm_nouveau_private *dev_priv = dev->dev_private;

	switch (dev_priv->chipset) {
	case 0x50: /* it exists, but only has bit 31, not the dividers.. */
	case 0x84:
	case 0x86:
	case 0x98:
	case 0xa0:
		return nv_rd32(dev, 0x004700);
	case 0x92:
	case 0x94:
	case 0x96:
		return nv_rd32(dev, 0x004800);
	default:
		return 0x00000000;
	}
}

static u32
read_pll_src(struct drm_device *dev, u32 base)
{
	struct drm_nouveau_private *dev_priv = dev->dev_private;
	u32 coef, ref = read_clk(dev, clk_src_crystal);
	u32 rsel = nv_rd32(dev, 0x00e18c);
	int P, N, M, id;

	switch (dev_priv->chipset) {
	case 0x50:
	case 0xa0:
		switch (base) {
		case 0x4020:
		case 0x4028: id = !!(rsel & 0x00000004); break;
		case 0x4008: id = !!(rsel & 0x00000008); break;
		case 0x4030: id = 0; break;
		default:
			NV_ERROR(dev, "ref: bad pll 0x%06x\n", base);
			return 0;
		}

		coef = nv_rd32(dev, 0x00e81c + (id * 0x0c));
		ref *=  (coef & 0x01000000) ? 2 : 4;
		P    =  (coef & 0x00070000) >> 16;
		N    = ((coef & 0x0000ff00) >> 8) + 1;
		M    = ((coef & 0x000000ff) >> 0) + 1;
		break;
	case 0x84:
	case 0x86:
	case 0x92:
		coef = nv_rd32(dev, 0x00e81c);
		P    = (coef & 0x00070000) >> 16;
		N    = (coef & 0x0000ff00) >> 8;
		M    = (coef & 0x000000ff) >> 0;
		break;
	case 0x94:
	case 0x96:
	case 0x98:
		rsel = nv_rd32(dev, 0x00c050);
		switch (base) {
		case 0x4020: rsel = (rsel & 0x00000003) >> 0; break;
		case 0x4008: rsel = (rsel & 0x0000000c) >> 2; break;
		case 0x4028: rsel = (rsel & 0x00001800) >> 11; break;
		case 0x4030: rsel = 3; break;
		default:
			NV_ERROR(dev, "ref: bad pll 0x%06x\n", base);
			return 0;
		}

		switch (rsel) {
		case 0: id = 1; break;
		case 1: return read_clk(dev, clk_src_crystal);
		case 2: return read_clk(dev, clk_src_href);
		case 3: id = 0; break;
		}

		coef =  nv_rd32(dev, 0x00e81c + (id * 0x28));
		P    = (nv_rd32(dev, 0x00e824 + (id * 0x28)) >> 16) & 7;
		P   += (coef & 0x00070000) >> 16;
		N    = (coef & 0x0000ff00) >> 8;
		M    = (coef & 0x000000ff) >> 0;
		break;
	default:
		BUG_ON(1);
	}

	if (M)
		return (ref * N / M) >> P;
	return 0;
}

static u32
read_pll_ref(struct drm_device *dev, u32 base)
{
	u32 src, mast = nv_rd32(dev, 0x00c040);

	switch (base) {
	case 0x004028:
		src = !!(mast & 0x00200000);
		break;
	case 0x004020:
		src = !!(mast & 0x00400000);
		break;
	case 0x004008:
		src = !!(mast & 0x00010000);
		break;
	case 0x004030:
		src = !!(mast & 0x02000000);
		break;
	case 0x00e810:
		return read_clk(dev, clk_src_crystal);
	default:
		NV_ERROR(dev, "bad pll 0x%06x\n", base);
		return 0;
	}

	if (src)
		return read_clk(dev, clk_src_href);
	return read_pll_src(dev, base);
}

static u32
read_pll(struct drm_device *dev, u32 base)
{
	struct drm_nouveau_private *dev_priv = dev->dev_private;
	u32 mast = nv_rd32(dev, 0x00c040);
	u32 ctrl = nv_rd32(dev, base + 0);
	u32 coef = nv_rd32(dev, base + 4);
	u32 ref = read_pll_ref(dev, base);
	u32 clk = 0;
	int N1, N2, M1, M2;

	if (base == 0x004028 && (mast & 0x00100000)) {
		/* wtf, appears to only disable post-divider on nva0 */
		if (dev_priv->chipset != 0xa0)
			return read_clk(dev, clk_src_dom6);
	}

	N2 = (coef & 0xff000000) >> 24;
	M2 = (coef & 0x00ff0000) >> 16;
	N1 = (coef & 0x0000ff00) >> 8;
	M1 = (coef & 0x000000ff);
	if ((ctrl & 0x80000000) && M1) {
		clk = ref * N1 / M1;
		if ((ctrl & 0x40000100) == 0x40000000) {
			if (M2)
				clk = clk * N2 / M2;
			else
				clk = 0;
		}
	}

	return clk;
}

static u32
read_clk(struct drm_device *dev, enum clk_src src)
{
	struct drm_nouveau_private *dev_priv = dev->dev_private;
	u32 mast = nv_rd32(dev, 0x00c040);
	u32 P = 0;

	switch (src) {
	case clk_src_crystal:
		return dev_priv->crystal;
	case clk_src_href:
		return 100000; /* PCIE reference clock */
	case clk_src_hclk:
		return read_clk(dev, clk_src_href) * 27778 / 10000;
	case clk_src_hclkm3:
		return read_clk(dev, clk_src_hclk) * 3;
	case clk_src_hclkm3d2:
		return read_clk(dev, clk_src_hclk) * 3 / 2;
	case clk_src_host:
		switch (mast & 0x30000000) {
		case 0x00000000: return read_clk(dev, clk_src_href);
		case 0x10000000: break;
		case 0x20000000: /* !0x50 */
		case 0x30000000: return read_clk(dev, clk_src_hclk);
		}
		break;
	case clk_src_nvclk:
		if (!(mast & 0x00100000))
			P = (nv_rd32(dev, 0x004028) & 0x00070000) >> 16;
		switch (mast & 0x00000003) {
		case 0x00000000: return read_clk(dev, clk_src_crystal) >> P;
		case 0x00000001: return read_clk(dev, clk_src_dom6);
		case 0x00000002: return read_pll(dev, 0x004020) >> P;
		case 0x00000003: return read_pll(dev, 0x004028) >> P;
		}
		break;
	case clk_src_sclk:
		P = (nv_rd32(dev, 0x004020) & 0x00070000) >> 16;
		switch (mast & 0x00000030) {
		case 0x00000000:
			if (mast & 0x00000080)
				return read_clk(dev, clk_src_host) >> P;
			return read_clk(dev, clk_src_crystal) >> P;
		case 0x00000010: break;
		case 0x00000020: return read_pll(dev, 0x004028) >> P;
		case 0x00000030: return read_pll(dev, 0x004020) >> P;
		}
		break;
	case clk_src_mclk:
		P = (nv_rd32(dev, 0x004008) & 0x00070000) >> 16;
		if (nv_rd32(dev, 0x004008) & 0x00000200) {
			switch (mast & 0x0000c000) {
			case 0x00000000:
				return read_clk(dev, clk_src_crystal) >> P;
			case 0x00008000:
			case 0x0000c000:
				return read_clk(dev, clk_src_href) >> P;
			}
		} else {
			return read_pll(dev, 0x004008) >> P;
		}
		break;
	case clk_src_vdec:
		P = (read_div(dev) & 0x00000700) >> 8;
		switch (dev_priv->chipset) {
		case 0x84:
		case 0x86:
		case 0x92:
		case 0x94:
		case 0x96:
		case 0xa0:
			switch (mast & 0x00000c00) {
			case 0x00000000:
				if (dev_priv->chipset == 0xa0) /* wtf?? */
					return read_clk(dev, clk_src_nvclk) >> P;
				return read_clk(dev, clk_src_crystal) >> P;
			case 0x00000400:
				return 0;
			case 0x00000800:
				if (mast & 0x01000000)
					return read_pll(dev, 0x004028) >> P;
				return read_pll(dev, 0x004030) >> P;
			case 0x00000c00:
				return read_clk(dev, clk_src_nvclk) >> P;
			}
			break;
		case 0x98:
			switch (mast & 0x00000c00) {
			case 0x00000000:
				return read_clk(dev, clk_src_nvclk) >> P;
			case 0x00000400:
				return 0;
			case 0x00000800:
				return read_clk(dev, clk_src_hclkm3d2) >> P;
			case 0x00000c00:
				return read_clk(dev, clk_src_mclk) >> P;
			}
			break;
		}
		break;
	case clk_src_dom6:
		switch (dev_priv->chipset) {
		case 0x50:
		case 0xa0:
			return read_pll(dev, 0x00e810) >> 2;
		case 0x84:
		case 0x86:
		case 0x92:
		case 0x94:
		case 0x96:
		case 0x98:
			P = (read_div(dev) & 0x00000007) >> 0;
			switch (mast & 0x0c000000) {
			case 0x00000000: return read_clk(dev, clk_src_href);
			case 0x04000000: break;
			case 0x08000000: return read_clk(dev, clk_src_hclk);
			case 0x0c000000:
				return read_clk(dev, clk_src_hclkm3) >> P;
			}
			break;
		default:
			break;
		}
	default:
		break;
	}

	NV_DEBUG(dev, "unknown clock source %d 0x%08x\n", src, mast);
	return 0;
}

int
nv50_pm_clocks_get(struct drm_device *dev, struct nouveau_pm_level *perflvl)
{
	struct drm_nouveau_private *dev_priv = dev->dev_private;
	if (dev_priv->chipset == 0xaa ||
	    dev_priv->chipset == 0xac)
		return 0;

	perflvl->core   = read_clk(dev, clk_src_nvclk);
	perflvl->shader = read_clk(dev, clk_src_sclk);
	perflvl->memory = read_clk(dev, clk_src_mclk);
	if (dev_priv->chipset != 0x50) {
		perflvl->vdec = read_clk(dev, clk_src_vdec);
		perflvl->dom6 = read_clk(dev, clk_src_dom6);
	}

	return 0;
}

struct nv50_pm_state {
	struct nouveau_pm_level *perflvl;
	struct hwsq_ucode eclk_hwsq;
	struct hwsq_ucode mclk_hwsq;
	u32 mscript;
	u32 mmast;
	u32 mctrl;
	u32 mcoef;
};

static u32
calc_pll(struct drm_device *dev, u32 reg, struct pll_lims *pll,
	 u32 clk, int *N1, int *M1, int *log2P)
{
	struct nouveau_pll_vals coef;
	int ret;

	ret = get_pll_limits(dev, reg, pll);
	if (ret)
		return 0;

	pll->vco2.maxfreq = 0;
	pll->refclk = read_pll_ref(dev, reg);
	if (!pll->refclk)
		return 0;

	ret = nouveau_calc_pll_mnp(dev, pll, clk, &coef);
	if (ret == 0)
		return 0;

	*N1 = coef.N1;
	*M1 = coef.M1;
	*log2P = coef.log2P;
	return ret;
}

static inline u32
calc_div(u32 src, u32 target, int *div)
{
	u32 clk0 = src, clk1 = src;
	for (*div = 0; *div <= 7; (*div)++) {
		if (clk0 <= target) {
			clk1 = clk0 << (*div ? 1 : 0);
			break;
		}
		clk0 >>= 1;
	}

	if (target - clk0 <= clk1 - target)
		return clk0;
	(*div)--;
	return clk1;
}

static inline u32
clk_same(u32 a, u32 b)
{
	return ((a / 1000) == (b / 1000));
}

static void
mclk_precharge(struct nouveau_mem_exec_func *exec)
{
	struct nv50_pm_state *info = exec->priv;
	struct hwsq_ucode *hwsq = &info->mclk_hwsq;

	hwsq_wr32(hwsq, 0x1002d4, 0x00000001);
}

static void
mclk_refresh(struct nouveau_mem_exec_func *exec)
{
	struct nv50_pm_state *info = exec->priv;
	struct hwsq_ucode *hwsq = &info->mclk_hwsq;

	hwsq_wr32(hwsq, 0x1002d0, 0x00000001);
}

static void
mclk_refresh_auto(struct nouveau_mem_exec_func *exec, bool enable)
{
	struct nv50_pm_state *info = exec->priv;
	struct hwsq_ucode *hwsq = &info->mclk_hwsq;

	hwsq_wr32(hwsq, 0x100210, enable ? 0x80000000 : 0x00000000);
}

static void
mclk_refresh_self(struct nouveau_mem_exec_func *exec, bool enable)
{
	struct nv50_pm_state *info = exec->priv;
	struct hwsq_ucode *hwsq = &info->mclk_hwsq;

	hwsq_wr32(hwsq, 0x1002dc, enable ? 0x00000001 : 0x00000000);
}

static void
mclk_wait(struct nouveau_mem_exec_func *exec, u32 nsec)
{
	struct nv50_pm_state *info = exec->priv;
	struct hwsq_ucode *hwsq = &info->mclk_hwsq;

	if (nsec > 1000)
		hwsq_usec(hwsq, (nsec + 500) / 1000);
}

static u32
mclk_mrg(struct nouveau_mem_exec_func *exec, int mr)
{
	if (mr <= 1)
		return nv_rd32(exec->dev, 0x1002c0 + ((mr - 0) * 4));
	if (mr <= 3)
		return nv_rd32(exec->dev, 0x1002e0 + ((mr - 2) * 4));
	return 0;
}

static void
mclk_mrs(struct nouveau_mem_exec_func *exec, int mr, u32 data)
{
	struct drm_nouveau_private *dev_priv = exec->dev->dev_private;
	struct nv50_pm_state *info = exec->priv;
	struct hwsq_ucode *hwsq = &info->mclk_hwsq;

	if (mr <= 1) {
		if (dev_priv->vram_rank_B)
			hwsq_wr32(hwsq, 0x1002c8 + ((mr - 0) * 4), data);
		hwsq_wr32(hwsq, 0x1002c0 + ((mr - 0) * 4), data);
	} else
	if (mr <= 3) {
		if (dev_priv->vram_rank_B)
			hwsq_wr32(hwsq, 0x1002e8 + ((mr - 2) * 4), data);
		hwsq_wr32(hwsq, 0x1002e0 + ((mr - 2) * 4), data);
	}
}

static void
mclk_clock_set(struct nouveau_mem_exec_func *exec)
{
	struct nv50_pm_state *info = exec->priv;
	struct hwsq_ucode *hwsq = &info->mclk_hwsq;
	u32 ctrl = nv_rd32(exec->dev, 0x004008);

	info->mmast = nv_rd32(exec->dev, 0x00c040);
	info->mmast &= ~0xc0000000; /* get MCLK_2 from HREF */
	info->mmast |=  0x0000c000; /* use MCLK_2 as MPLL_BYPASS clock */

	hwsq_wr32(hwsq, 0xc040, info->mmast);
	hwsq_wr32(hwsq, 0x4008, ctrl | 0x00000200); /* bypass MPLL */
	if (info->mctrl & 0x80000000)
		hwsq_wr32(hwsq, 0x400c, info->mcoef);
	hwsq_wr32(hwsq, 0x4008, info->mctrl);
}

static void
mclk_timing_set(struct nouveau_mem_exec_func *exec)
{
	struct drm_device *dev = exec->dev;
	struct nv50_pm_state *info = exec->priv;
	struct nouveau_pm_level *perflvl = info->perflvl;
	struct hwsq_ucode *hwsq = &info->mclk_hwsq;
	int i;

	for (i = 0; i < 9; i++) {
		u32 reg = 0x100220 + (i * 4);
		u32 val = nv_rd32(dev, reg);
		if (val != perflvl->timing.reg[i])
			hwsq_wr32(hwsq, reg, perflvl->timing.reg[i]);
	}
}

static int
calc_mclk(struct drm_device *dev, struct nouveau_pm_level *perflvl,
	  struct nv50_pm_state *info)
{
	struct drm_nouveau_private *dev_priv = dev->dev_private;
	u32 crtc_mask = nv50_display_active_crtcs(dev);
	struct nouveau_mem_exec_func exec = {
		.dev = dev,
		.precharge = mclk_precharge,
		.refresh = mclk_refresh,
		.refresh_auto = mclk_refresh_auto,
		.refresh_self = mclk_refresh_self,
		.wait = mclk_wait,
		.mrg = mclk_mrg,
		.mrs = mclk_mrs,
		.clock_set = mclk_clock_set,
		.timing_set = mclk_timing_set,
		.priv = info
	};
	struct hwsq_ucode *hwsq = &info->mclk_hwsq;
	struct pll_lims pll;
	int N, M, P;
	int ret;

	/* use pcie refclock if possible, otherwise use mpll */
	info->mctrl  = nv_rd32(dev, 0x004008);
	info->mctrl &= ~0x81ff0200;
	if (clk_same(perflvl->memory, read_clk(dev, clk_src_href))) {
		info->mctrl |= 0x00000200 | (pll.log2p_bias << 19);
	} else {
		ret = calc_pll(dev, 0x4008, &pll, perflvl->memory, &N, &M, &P);
		if (ret == 0)
			return -EINVAL;

		info->mctrl |= 0x80000000 | (P << 22) | (P << 16);
		info->mctrl |= pll.log2p_bias << 19;
		info->mcoef  = (N << 8) | M;
	}

	/* build the ucode which will reclock the memory for us */
	hwsq_init(hwsq);
	if (crtc_mask) {
		hwsq_op5f(hwsq, crtc_mask, 0x00); /* wait for scanout */
		hwsq_op5f(hwsq, crtc_mask, 0x01); /* wait for vblank */
	}
	if (dev_priv->chipset >= 0x92)
		hwsq_wr32(hwsq, 0x611200, 0x00003300); /* disable scanout */
	hwsq_setf(hwsq, 0x10, 0); /* disable bus access */
	hwsq_op5f(hwsq, 0x00, 0x01); /* no idea :s */

	ret = nouveau_mem_exec(&exec, perflvl);
	if (ret)
		return ret;

	hwsq_setf(hwsq, 0x10, 1); /* enable bus access */
	hwsq_op5f(hwsq, 0x00, 0x00); /* no idea, reverse of 0x00, 0x01? */
	if (dev_priv->chipset >= 0x92)
		hwsq_wr32(hwsq, 0x611200, 0x00003330); /* enable scanout */
	hwsq_fini(hwsq);
	return 0;
}

void *
nv50_pm_clocks_pre(struct drm_device *dev, struct nouveau_pm_level *perflvl)
{
	struct drm_nouveau_private *dev_priv = dev->dev_private;
	struct nv50_pm_state *info;
	struct hwsq_ucode *hwsq;
	struct pll_lims pll;
<<<<<<< HEAD
	int clk, ret = -EINVAL;
	int N, M, P1, P2;
	u32 out;
=======
	u32 out, mast, divs, ctrl;
	int clk, ret = -EINVAL;
	int N, M, P1, P2;
>>>>>>> e9676695

	if (dev_priv->chipset == 0xaa ||
	    dev_priv->chipset == 0xac)
		return ERR_PTR(-ENODEV);

	info = kmalloc(sizeof(*info), GFP_KERNEL);
	if (!info)
		return ERR_PTR(-ENOMEM);
	info->perflvl = perflvl;

	/* memory: build hwsq ucode which we'll use to reclock memory.
	 *         use pcie refclock if possible, otherwise use mpll */
	info->mclk_hwsq.len = 0;
	if (perflvl->memory) {
		ret = calc_mclk(dev, perflvl, info);
		if (ret)
			goto error;
		info->mscript = perflvl->memscript;
	}

	divs = read_div(dev);
	mast = info->mmast;

	/* start building HWSQ script for engine reclocking */
	hwsq = &info->eclk_hwsq;
	hwsq_init(hwsq);
	hwsq_setf(hwsq, 0x10, 0); /* disable bus access */
	hwsq_op5f(hwsq, 0x00, 0x01); /* wait for access disabled? */

	/* vdec/dom6: switch to "safe" clocks temporarily */
	if (perflvl->vdec) {
		mast &= ~0x00000c00;
		divs &= ~0x00000700;
	}

	if (perflvl->dom6) {
		mast &= ~0x0c000000;
		divs &= ~0x00000007;
	}

	hwsq_wr32(hwsq, 0x00c040, mast);

	/* vdec: avoid modifying xpll until we know exactly how the other
	 * clock domains work, i suspect at least some of them can also be
	 * tied to xpll...
	 */
	if (perflvl->vdec) {
		/* see how close we can get using nvclk as a source */
		clk = calc_div(perflvl->core, perflvl->vdec, &P1);

		/* see how close we can get using xpll/hclk as a source */
		if (dev_priv->chipset != 0x98)
			out = read_pll(dev, 0x004030);
		else
			out = read_clk(dev, clk_src_hclkm3d2);
		out = calc_div(out, perflvl->vdec, &P2);

		/* select whichever gets us closest */
		if (abs((int)perflvl->vdec - clk) <=
		    abs((int)perflvl->vdec - out)) {
			if (dev_priv->chipset != 0x98)
				mast |= 0x00000c00;
			divs |= P1 << 8;
		} else {
			mast |= 0x00000800;
			divs |= P2 << 8;
		}
	}

	/* dom6: nfi what this is, but we're limited to various combinations
	 * of the host clock frequency
	 */
	if (perflvl->dom6) {
		if (clk_same(perflvl->dom6, read_clk(dev, clk_src_href))) {
			mast |= 0x00000000;
		} else
		if (clk_same(perflvl->dom6, read_clk(dev, clk_src_hclk))) {
			mast |= 0x08000000;
		} else {
			clk = read_clk(dev, clk_src_hclk) * 3;
			clk = calc_div(clk, perflvl->dom6, &P1);

			mast |= 0x0c000000;
			divs |= P1;
		}
	}

	/* vdec/dom6: complete switch to new clocks */
	switch (dev_priv->chipset) {
	case 0x92:
	case 0x94:
	case 0x96:
		hwsq_wr32(hwsq, 0x004800, divs);
		break;
	default:
		hwsq_wr32(hwsq, 0x004700, divs);
		break;
	}

	hwsq_wr32(hwsq, 0x00c040, mast);

	/* core/shader: make sure sclk/nvclk are disconnected from their
	 * PLLs (nvclk to dom6, sclk to hclk)
	 */
	if (dev_priv->chipset < 0x92)
		mast = (mast & ~0x001000b0) | 0x00100080;
	else
		mast = (mast & ~0x000000b3) | 0x00000081;

	hwsq_wr32(hwsq, 0x00c040, mast);

	/* core: for the moment at least, always use nvpll */
	clk = calc_pll(dev, 0x4028, &pll, perflvl->core, &N, &M, &P1);
	if (clk == 0)
		goto error;

	ctrl  = nv_rd32(dev, 0x004028) & ~0xc03f0100;
	mast &= ~0x00100000;
	mast |= 3;

	hwsq_wr32(hwsq, 0x004028, 0x80000000 | (P1 << 19) | (P1 << 16) | ctrl);
	hwsq_wr32(hwsq, 0x00402c, (N << 8) | M);

	/* shader: tie to nvclk if possible, otherwise use spll.  have to be
	 * very careful that the shader clock is at least twice the core, or
	 * some chipsets will be very unhappy.  i expect most or all of these
	 * cases will be handled by tying to nvclk, but it's possible there's
	 * corners
	 */
	ctrl = nv_rd32(dev, 0x004020) & ~0xc03f0100;

	if (P1-- && perflvl->shader == (perflvl->core << 1)) {
		hwsq_wr32(hwsq, 0x004020, (P1 << 19) | (P1 << 16) | ctrl);
		hwsq_wr32(hwsq, 0x00c040, 0x00000020 | mast);
	} else {
		clk = calc_pll(dev, 0x4020, &pll, perflvl->shader, &N, &M, &P1);
		if (clk == 0)
			goto error;
		ctrl |= 0x80000000;

		hwsq_wr32(hwsq, 0x004020, (P1 << 19) | (P1 << 16) | ctrl);
		hwsq_wr32(hwsq, 0x004024, (N << 8) | M);
		hwsq_wr32(hwsq, 0x00c040, 0x00000030 | mast);
	}

	hwsq_setf(hwsq, 0x10, 1); /* enable bus access */
	hwsq_op5f(hwsq, 0x00, 0x00); /* wait for access enabled? */
	hwsq_fini(hwsq);

	return info;
error:
	kfree(info);
	return ERR_PTR(ret);
}

static int
prog_hwsq(struct drm_device *dev, struct hwsq_ucode *hwsq)
{
	struct drm_nouveau_private *dev_priv = dev->dev_private;
	u32 hwsq_data, hwsq_kick;
	int i;

	if (dev_priv->chipset < 0x94) {
		hwsq_data = 0x001400;
		hwsq_kick = 0x00000003;
	} else {
		hwsq_data = 0x080000;
		hwsq_kick = 0x00000001;
	}
	/* upload hwsq ucode */
	nv_mask(dev, 0x001098, 0x00000008, 0x00000000);
	nv_wr32(dev, 0x001304, 0x00000000);
	if (dev_priv->chipset >= 0x92)
		nv_wr32(dev, 0x001318, 0x00000000);
	for (i = 0; i < hwsq->len / 4; i++)
		nv_wr32(dev, hwsq_data + (i * 4), hwsq->ptr.u32[i]);
	nv_mask(dev, 0x001098, 0x00000018, 0x00000018);

	/* launch, and wait for completion */
	nv_wr32(dev, 0x00130c, hwsq_kick);
	if (!nv_wait(dev, 0x001308, 0x00000100, 0x00000000)) {
		NV_ERROR(dev, "hwsq ucode exec timed out\n");
		NV_ERROR(dev, "0x001308: 0x%08x\n", nv_rd32(dev, 0x001308));
		for (i = 0; i < hwsq->len / 4; i++) {
			NV_ERROR(dev, "0x%06x: 0x%08x\n", 0x1400 + (i * 4),
				 nv_rd32(dev, 0x001400 + (i * 4)));
		}

		return -EIO;
	}

	return 0;
}

int
nv50_pm_clocks_set(struct drm_device *dev, void *data)
{
	struct nv50_pm_state *info = data;
	struct bit_entry M;
	int ret = -EBUSY;

	/* halt and idle execution engines */
	nv_mask(dev, 0x002504, 0x00000001, 0x00000001);
	if (!nv_wait(dev, 0x002504, 0x00000010, 0x00000010))
		goto resume;
	if (!nv_wait(dev, 0x00251c, 0x0000003f, 0x0000003f))
		goto resume;

	/* program memory clock, if necessary - must come before engine clock
	 * reprogramming due to how we construct the hwsq scripts in pre()
	 */
	if (info->mclk_hwsq.len) {
		/* execute some scripts that do ??? from the vbios.. */
		if (!bit_table(dev, 'M', &M) && M.version == 1) {
			if (M.length >= 6)
				nouveau_bios_init_exec(dev, ROM16(M.data[5]));
			if (M.length >= 8)
				nouveau_bios_init_exec(dev, ROM16(M.data[7]));
			if (M.length >= 10)
				nouveau_bios_init_exec(dev, ROM16(M.data[9]));
			nouveau_bios_init_exec(dev, info->mscript);
		}

		ret = prog_hwsq(dev, &info->mclk_hwsq);
		if (ret)
			goto resume;
	}

	/* program engine clocks */
	ret = prog_hwsq(dev, &info->eclk_hwsq);

resume:
	nv_mask(dev, 0x002504, 0x00000001, 0x00000000);
	kfree(info);
	return ret;
}

static int
pwm_info(struct drm_device *dev, int *line, int *ctrl, int *indx)
{
	if (*line == 0x04) {
		*ctrl = 0x00e100;
		*line = 4;
		*indx = 0;
	} else
	if (*line == 0x09) {
		*ctrl = 0x00e100;
		*line = 9;
		*indx = 1;
	} else
	if (*line == 0x10) {
		*ctrl = 0x00e28c;
		*line = 0;
		*indx = 0;
	} else {
		NV_ERROR(dev, "unknown pwm ctrl for gpio %d\n", *line);
		return -ENODEV;
	}

	return 0;
}

int
nv50_pm_pwm_get(struct drm_device *dev, int line, u32 *divs, u32 *duty)
{
	int ctrl, id, ret = pwm_info(dev, &line, &ctrl, &id);
	if (ret)
		return ret;

	if (nv_rd32(dev, ctrl) & (1 << line)) {
		*divs = nv_rd32(dev, 0x00e114 + (id * 8));
		*duty = nv_rd32(dev, 0x00e118 + (id * 8));
		return 0;
	}

	return -EINVAL;
}

int
nv50_pm_pwm_set(struct drm_device *dev, int line, u32 divs, u32 duty)
{
	int ctrl, id, ret = pwm_info(dev, &line, &ctrl, &id);
	if (ret)
		return ret;

	nv_mask(dev, ctrl, 0x00010001 << line, 0x00000001 << line);
	nv_wr32(dev, 0x00e114 + (id * 8), divs);
	nv_wr32(dev, 0x00e118 + (id * 8), duty | 0x80000000);
	return 0;
}<|MERGE_RESOLUTION|>--- conflicted
+++ resolved
@@ -591,15 +591,9 @@
 	struct nv50_pm_state *info;
 	struct hwsq_ucode *hwsq;
 	struct pll_lims pll;
-<<<<<<< HEAD
-	int clk, ret = -EINVAL;
-	int N, M, P1, P2;
-	u32 out;
-=======
 	u32 out, mast, divs, ctrl;
 	int clk, ret = -EINVAL;
 	int N, M, P1, P2;
->>>>>>> e9676695
 
 	if (dev_priv->chipset == 0xaa ||
 	    dev_priv->chipset == 0xac)
