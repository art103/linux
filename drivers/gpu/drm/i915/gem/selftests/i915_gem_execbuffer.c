--- conflicted
+++ resolved
@@ -41,22 +41,6 @@
 		return err;
 
 	/* 8-Byte aligned */
-<<<<<<< HEAD
-	if (!__reloc_entry_gpu(eb, vma,
-			       offsets[0] * sizeof(u32),
-			       0)) {
-		err = -EIO;
-		goto unpin_vma;
-	}
-
-	/* !8-Byte aligned */
-	if (!__reloc_entry_gpu(eb, vma,
-			       offsets[1] * sizeof(u32),
-			       1)) {
-		err = -EIO;
-		goto unpin_vma;
-	}
-=======
 	err = __reloc_entry_gpu(eb, vma, offsets[0] * sizeof(u32), 0);
 	if (err <= 0)
 		goto reloc_err;
@@ -65,7 +49,6 @@
 	err = __reloc_entry_gpu(eb, vma, offsets[1] * sizeof(u32), 1);
 	if (err <= 0)
 		goto reloc_err;
->>>>>>> 640eee06
 
 	/* Skip to the end of the cmd page */
 	i = PAGE_SIZE / sizeof(u32) - 1;
@@ -74,20 +57,10 @@
 		 MI_NOOP, i);
 	eb->reloc_cache.rq_size += i;
 
-<<<<<<< HEAD
-	/* Force batch chaining */
-	if (!__reloc_entry_gpu(eb, vma,
-			       offsets[2] * sizeof(u32),
-			       2)) {
-		err = -EIO;
-		goto unpin_vma;
-	}
-=======
 	/* Force next batch */
 	err = __reloc_entry_gpu(eb, vma, offsets[2] * sizeof(u32), 2);
 	if (err <= 0)
 		goto reloc_err;
->>>>>>> 640eee06
 
 	GEM_BUG_ON(!eb->reloc_cache.rq);
 	rq = i915_request_get(eb->reloc_cache.rq);
