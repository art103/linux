--- conflicted
+++ resolved
@@ -484,33 +484,7 @@
 		struct xhci_ep_ctx *ep_ctx
 			= xhci_get_ep_ctx(xhci, dev->out_ctx, ep_index);
 		hw_dequeue = le64_to_cpu(ep_ctx->deq);
-<<<<<<< HEAD
-=======
-	}
-
-	/* Find virtual address and segment of hardware dequeue pointer */
-	state->new_deq_seg = ep_ring->deq_seg;
-	state->new_deq_ptr = ep_ring->dequeue;
-	while (xhci_trb_virt_to_dma(state->new_deq_seg, state->new_deq_ptr)
-			!= (dma_addr_t)(hw_dequeue & ~0xf)) {
-		next_trb(xhci, ep_ring, &state->new_deq_seg,
-					&state->new_deq_ptr);
-		if (state->new_deq_ptr == ep_ring->dequeue) {
-			WARN_ON(1);
-			return;
-		}
->>>>>>> 1a5700bc
-	}
-	/*
-	 * Find cycle state for last_trb, starting at old cycle state of
-	 * hw_dequeue. If there is only one segment ring, find_trb_seg() will
-	 * return immediately and cannot toggle the cycle state if this search
-	 * wraps around, so add one more toggle manually in that case.
-	 */
-	state->new_cycle_state = hw_dequeue & 0x1;
-	if (ep_ring->first_seg == ep_ring->first_seg->next &&
-			cur_td->last_trb < state->new_deq_ptr)
-		state->new_cycle_state ^= 0x1;
+	}
 
 	/* Find virtual address and segment of hardware dequeue pointer */
 	state->new_deq_seg = ep_ring->deq_seg;
