--- conflicted
+++ resolved
@@ -137,11 +137,7 @@
 	char *argv[6];
 	char buf[32];
 
-<<<<<<< HEAD
-	snprintf (buf, sizeof buf, "%d", msgdata->msg_line);
-=======
 	snprintf(buf, sizeof(buf), "%d", msgdata->msg_line);
->>>>>>> d8ec26d7
 
 	argv[1] = "LBUG";
 	argv[2] = (char *)msgdata->msg_file;
