/*
 * comedi_parport.c
 * Comedi driver for standard parallel port
 *
 * For more information see:
 *	http://retired.beyondlogic.org/spp/parallel.htm
 *
 * COMEDI - Linux Control and Measurement Device Interface
 * Copyright (C) 1998,2001 David A. Schleef <ds@schleef.org>
 *
 * This program is free software; you can redistribute it and/or modify
 * it under the terms of the GNU General Public License as published by
 * the Free Software Foundation; either version 2 of the License, or
 * (at your option) any later version.
 *
 * This program is distributed in the hope that it will be useful,
 * but WITHOUT ANY WARRANTY; without even the implied warranty of
 * MERCHANTABILITY or FITNESS FOR A PARTICULAR PURPOSE.  See the
 * GNU General Public License for more details.
 */

/*
 * Driver: comedi_parport
 * Description: Standard PC parallel port
 * Author: ds
 * Status: works in immediate mode
 * Devices: (standard) parallel port [comedi_parport]
 * Updated: Tue, 30 Apr 2002 21:11:45 -0700
 *
 * A cheap and easy way to get a few more digital I/O lines. Steal
 * additional parallel ports from old computers or your neighbors'
 * computers.
 *
 * Option list:
 *   0: I/O port base for the parallel port.
 *   1: IRQ (optional)
 *
 * Parallel Port Lines:
 *
 *	 pin   subdev  chan  type  name
 *	-----  ------  ----  ----  --------------
 *	  1      2       0    DO   strobe
 *	  2      0       0    DIO  data 0
 *	  3      0       1    DIO  data 1
 *	  4      0       2    DIO  data 2
 *	  5      0       3    DIO  data 3
 *	  6      0       4    DIO  data 4
 *	  7      0       5    DIO  data 5
 *	  8      0       6    DIO  data 6
 *	  9      0       7    DIO  data 7
 *	 10      1       3    DI   ack
 *	 11      1       4    DI   busy
 *	 12      1       2    DI   paper out
 *	 13      1       1    DI   select in
 *	 14      2       1    DO   auto LF
 *	 15      1       0    DI   error
 *	 16      2       2    DO   init
 *	 17      2       3    DO   select printer
 *	18-25                      ground
 *
 * When an IRQ is configured subdevice 3 pretends to be a digital
 * input subdevice, but it always returns 0 when read. However, if
 * you run a command with scan_begin_src=TRIG_EXT, it uses pin 10
 * as a external trigger, which can be used to wake up tasks.
 */

#include <linux/module.h>
<<<<<<< HEAD
#include "../comedidev.h"
=======
>>>>>>> d8ec26d7
#include <linux/interrupt.h>

#include "../comedidev.h"

#include "comedi_fc.h"

/*
 * Register map
 */
#define PARPORT_DATA_REG	0x00
#define PARPORT_STATUS_REG	0x01
#define PARPORT_CTRL_REG	0x02
#define PARPORT_CTRL_IRQ_ENA	(1 << 4)
#define PARPORT_CTRL_BIDIR_ENA	(1 << 5)

static int parport_data_reg_insn_bits(struct comedi_device *dev,
				      struct comedi_subdevice *s,
				      struct comedi_insn *insn,
				      unsigned int *data)
{
	if (comedi_dio_update_state(s, data))
		outb(s->state, dev->iobase + PARPORT_DATA_REG);

	data[1] = inb(dev->iobase + PARPORT_DATA_REG);

	return insn->n;
}

static int parport_data_reg_insn_config(struct comedi_device *dev,
					struct comedi_subdevice *s,
					struct comedi_insn *insn,
					unsigned int *data)
{
	unsigned int ctrl;
	int ret;

	ret = comedi_dio_insn_config(dev, s, insn, data, 0xff);
	if (ret)
		return ret;

	ctrl = inb(dev->iobase + PARPORT_CTRL_REG);
	if (s->io_bits)
		ctrl &= ~PARPORT_CTRL_BIDIR_ENA;
	else
		ctrl |= PARPORT_CTRL_BIDIR_ENA;
	outb(ctrl, dev->iobase + PARPORT_CTRL_REG);

	return insn->n;
}

static int parport_status_reg_insn_bits(struct comedi_device *dev,
					struct comedi_subdevice *s,
					struct comedi_insn *insn,
					unsigned int *data)
{
	data[1] = inb(dev->iobase + PARPORT_STATUS_REG) >> 3;

	return insn->n;
}

static int parport_ctrl_reg_insn_bits(struct comedi_device *dev,
				      struct comedi_subdevice *s,
				      struct comedi_insn *insn,
				      unsigned int *data)
{
	unsigned int ctrl;

	if (comedi_dio_update_state(s, data)) {
		ctrl = inb(dev->iobase + PARPORT_CTRL_REG);
		ctrl &= (PARPORT_CTRL_IRQ_ENA | PARPORT_CTRL_BIDIR_ENA);
		ctrl |= s->state;
		outb(ctrl, dev->iobase + PARPORT_CTRL_REG);
	}

	data[1] = s->state;

	return insn->n;
}

static int parport_intr_insn_bits(struct comedi_device *dev,
				  struct comedi_subdevice *s,
				  struct comedi_insn *insn,
				  unsigned int *data)
{
	data[1] = 0;
	return insn->n;
}

static int parport_intr_cmdtest(struct comedi_device *dev,
				struct comedi_subdevice *s,
				struct comedi_cmd *cmd)
{
	int err = 0;

	/* Step 1 : check if triggers are trivially valid */

	err |= cfc_check_trigger_src(&cmd->start_src, TRIG_NOW);
	err |= cfc_check_trigger_src(&cmd->scan_begin_src, TRIG_EXT);
	err |= cfc_check_trigger_src(&cmd->convert_src, TRIG_FOLLOW);
	err |= cfc_check_trigger_src(&cmd->scan_end_src, TRIG_COUNT);
	err |= cfc_check_trigger_src(&cmd->stop_src, TRIG_NONE);

	if (err)
		return 1;

	/* Step 2a : make sure trigger sources are unique */
	/* Step 2b : and mutually compatible */

	if (err)
		return 2;

	/* Step 3: check if arguments are trivially valid */

	err |= cfc_check_trigger_arg_is(&cmd->start_arg, 0);
	err |= cfc_check_trigger_arg_is(&cmd->scan_begin_arg, 0);
	err |= cfc_check_trigger_arg_is(&cmd->convert_arg, 0);
	err |= cfc_check_trigger_arg_is(&cmd->scan_end_arg, 1);
	err |= cfc_check_trigger_arg_is(&cmd->stop_arg, 0);

	if (err)
		return 3;

	/* step 4: ignored */

	if (err)
		return 4;

	return 0;
}

static int parport_intr_cmd(struct comedi_device *dev,
			    struct comedi_subdevice *s)
{
	unsigned int ctrl;

	ctrl = inb(dev->iobase + PARPORT_CTRL_REG);
	ctrl |= PARPORT_CTRL_IRQ_ENA;
	outb(ctrl, dev->iobase + PARPORT_CTRL_REG);

	return 0;
}

static int parport_intr_cancel(struct comedi_device *dev,
			       struct comedi_subdevice *s)
{
	unsigned int ctrl;

	ctrl = inb(dev->iobase + PARPORT_CTRL_REG);
	ctrl &= ~PARPORT_CTRL_IRQ_ENA;
	outb(ctrl, dev->iobase + PARPORT_CTRL_REG);

	return 0;
}

static irqreturn_t parport_interrupt(int irq, void *d)
{
	struct comedi_device *dev = d;
	struct comedi_subdevice *s = dev->read_subdev;
	unsigned int ctrl;

	ctrl = inb(dev->iobase + PARPORT_CTRL_REG);
	if (!(ctrl & PARPORT_CTRL_IRQ_ENA))
		return IRQ_NONE;

	comedi_buf_put(s->async, 0);
	s->async->events |= COMEDI_CB_BLOCK | COMEDI_CB_EOS;

	comedi_event(dev, s);
	return IRQ_HANDLED;
}

static int parport_attach(struct comedi_device *dev,
			  struct comedi_devconfig *it)
{
	struct comedi_subdevice *s;
	int ret;

	ret = comedi_request_region(dev, it->options[0], 0x03);
	if (ret)
		return ret;

	if (it->options[1]) {
		ret = request_irq(it->options[1], parport_interrupt, 0,
				  dev->board_name, dev);
		if (ret == 0)
			dev->irq = it->options[1];
	}

	ret = comedi_alloc_subdevices(dev, dev->irq ? 4 : 3);
	if (ret)
		return ret;

<<<<<<< HEAD
	devpriv = comedi_alloc_devpriv(dev, sizeof(*devpriv));
	if (!devpriv)
		return -ENOMEM;

=======
	/* Digial I/O subdevice - Parallel port DATA register */
>>>>>>> d8ec26d7
	s = &dev->subdevices[0];
	s->type		= COMEDI_SUBD_DIO;
	s->subdev_flags	= SDF_READABLE | SDF_WRITABLE;
	s->n_chan	= 8;
	s->maxdata	= 1;
	s->range_table	= &range_digital;
	s->insn_bits	= parport_data_reg_insn_bits;
	s->insn_config	= parport_data_reg_insn_config;

	/* Digial Input subdevice - Parallel port STATUS register */
	s = &dev->subdevices[1];
	s->type		= COMEDI_SUBD_DI;
	s->subdev_flags	= SDF_READABLE;
	s->n_chan	= 5;
	s->maxdata	= 1;
	s->range_table	= &range_digital;
	s->insn_bits	= parport_status_reg_insn_bits;

	/* Digial Output subdevice - Parallel port CONTROL register */
	s = &dev->subdevices[2];
	s->type		= COMEDI_SUBD_DO;
	s->subdev_flags	= SDF_WRITABLE;
	s->n_chan	= 4;
	s->maxdata	= 1;
	s->range_table	= &range_digital;
	s->insn_bits	= parport_ctrl_reg_insn_bits;

	if (dev->irq) {
		/* Digial Input subdevice - Interrupt support */
		s = &dev->subdevices[3];
		dev->read_subdev = s;
		s->type		= COMEDI_SUBD_DI;
		s->subdev_flags	= SDF_READABLE | SDF_CMD_READ;
		s->n_chan	= 1;
		s->maxdata	= 1;
		s->range_table	= &range_digital;
		s->insn_bits	= parport_intr_insn_bits;
		s->do_cmdtest	= parport_intr_cmdtest;
		s->do_cmd	= parport_intr_cmd;
		s->cancel	= parport_intr_cancel;
	}

	outb(0, dev->iobase + PARPORT_DATA_REG);
	outb(0, dev->iobase + PARPORT_CTRL_REG);

	return 0;
}

static struct comedi_driver parport_driver = {
	.driver_name	= "comedi_parport",
	.module		= THIS_MODULE,
	.attach		= parport_attach,
	.detach		= comedi_legacy_detach,
};
module_comedi_driver(parport_driver);

MODULE_AUTHOR("Comedi http://www.comedi.org");
MODULE_DESCRIPTION("Comedi: Standard parallel port driver");
MODULE_LICENSE("GPL");<|MERGE_RESOLUTION|>--- conflicted
+++ resolved
@@ -65,10 +65,6 @@
  */
 
 #include <linux/module.h>
-<<<<<<< HEAD
-#include "../comedidev.h"
-=======
->>>>>>> d8ec26d7
 #include <linux/interrupt.h>
 
 #include "../comedidev.h"
@@ -261,14 +257,7 @@
 	if (ret)
 		return ret;
 
-<<<<<<< HEAD
-	devpriv = comedi_alloc_devpriv(dev, sizeof(*devpriv));
-	if (!devpriv)
-		return -ENOMEM;
-
-=======
 	/* Digial I/O subdevice - Parallel port DATA register */
->>>>>>> d8ec26d7
 	s = &dev->subdevices[0];
 	s->type		= COMEDI_SUBD_DIO;
 	s->subdev_flags	= SDF_READABLE | SDF_WRITABLE;
