/*
 * NVM Express device driver
 * Copyright (c) 2011-2014, Intel Corporation.
 *
 * This program is free software; you can redistribute it and/or modify it
 * under the terms and conditions of the GNU General Public License,
 * version 2, as published by the Free Software Foundation.
 *
 * This program is distributed in the hope it will be useful, but WITHOUT
 * ANY WARRANTY; without even the implied warranty of MERCHANTABILITY or
 * FITNESS FOR A PARTICULAR PURPOSE.  See the GNU General Public License for
 * more details.
 */

#include <linux/aer.h>
#include <linux/blkdev.h>
#include <linux/blk-mq.h>
#include <linux/blk-mq-pci.h>
#include <linux/dmi.h>
#include <linux/init.h>
#include <linux/interrupt.h>
#include <linux/io.h>
#include <linux/mm.h>
#include <linux/module.h>
#include <linux/mutex.h>
#include <linux/once.h>
#include <linux/pci.h>
#include <linux/t10-pi.h>
#include <linux/types.h>
#include <linux/io-64-nonatomic-lo-hi.h>
#include <linux/sed-opal.h>

#include "nvme.h"

#define SQ_SIZE(depth)		(depth * sizeof(struct nvme_command))
#define CQ_SIZE(depth)		(depth * sizeof(struct nvme_completion))

#define SGES_PER_PAGE	(PAGE_SIZE / sizeof(struct nvme_sgl_desc))

static int use_threaded_interrupts;
module_param(use_threaded_interrupts, int, 0);

static bool use_cmb_sqes = true;
module_param(use_cmb_sqes, bool, 0644);
MODULE_PARM_DESC(use_cmb_sqes, "use controller's memory buffer for I/O SQes");

static unsigned int max_host_mem_size_mb = 128;
module_param(max_host_mem_size_mb, uint, 0444);
MODULE_PARM_DESC(max_host_mem_size_mb,
	"Maximum Host Memory Buffer (HMB) size per controller (in MiB)");

static unsigned int sgl_threshold = SZ_32K;
module_param(sgl_threshold, uint, 0644);
MODULE_PARM_DESC(sgl_threshold,
		"Use SGLs when average request segment size is larger or equal to "
		"this size. Use 0 to disable SGLs.");

static int io_queue_depth_set(const char *val, const struct kernel_param *kp);
static const struct kernel_param_ops io_queue_depth_ops = {
	.set = io_queue_depth_set,
	.get = param_get_int,
};

static int io_queue_depth = 1024;
module_param_cb(io_queue_depth, &io_queue_depth_ops, &io_queue_depth, 0644);
MODULE_PARM_DESC(io_queue_depth, "set io queue depth, should >= 2");

struct nvme_dev;
struct nvme_queue;

static void nvme_process_cq(struct nvme_queue *nvmeq);
static void nvme_dev_disable(struct nvme_dev *dev, bool shutdown);

/*
 * Represents an NVM Express device.  Each nvme_dev is a PCI function.
 */
struct nvme_dev {
	struct nvme_queue *queues;
	struct blk_mq_tag_set tagset;
	struct blk_mq_tag_set admin_tagset;
	u32 __iomem *dbs;
	struct device *dev;
	struct dma_pool *prp_page_pool;
	struct dma_pool *prp_small_pool;
	unsigned online_queues;
	unsigned max_qid;
	int q_depth;
	u32 db_stride;
	void __iomem *bar;
	unsigned long bar_mapped_size;
	struct work_struct remove_work;
	struct mutex shutdown_lock;
	bool subsystem;
	void __iomem *cmb;
	pci_bus_addr_t cmb_bus_addr;
	u64 cmb_size;
	u32 cmbsz;
	u32 cmbloc;
	struct nvme_ctrl ctrl;
	struct completion ioq_wait;

	/* shadow doorbell buffer support: */
	u32 *dbbuf_dbs;
	dma_addr_t dbbuf_dbs_dma_addr;
	u32 *dbbuf_eis;
	dma_addr_t dbbuf_eis_dma_addr;

	/* host memory buffer support: */
	u64 host_mem_size;
	u32 nr_host_mem_descs;
	dma_addr_t host_mem_descs_dma;
	struct nvme_host_mem_buf_desc *host_mem_descs;
	void **host_mem_desc_bufs;
};

static int io_queue_depth_set(const char *val, const struct kernel_param *kp)
{
	int n = 0, ret;

	ret = kstrtoint(val, 10, &n);
	if (ret != 0 || n < 2)
		return -EINVAL;

	return param_set_int(val, kp);
}

static inline unsigned int sq_idx(unsigned int qid, u32 stride)
{
	return qid * 2 * stride;
}

static inline unsigned int cq_idx(unsigned int qid, u32 stride)
{
	return (qid * 2 + 1) * stride;
}

static inline struct nvme_dev *to_nvme_dev(struct nvme_ctrl *ctrl)
{
	return container_of(ctrl, struct nvme_dev, ctrl);
}

/*
 * An NVM Express queue.  Each device has at least two (one for admin
 * commands and one for I/O commands).
 */
struct nvme_queue {
	struct device *q_dmadev;
	struct nvme_dev *dev;
	spinlock_t q_lock;
	struct nvme_command *sq_cmds;
	struct nvme_command __iomem *sq_cmds_io;
	volatile struct nvme_completion *cqes;
	struct blk_mq_tags **tags;
	dma_addr_t sq_dma_addr;
	dma_addr_t cq_dma_addr;
	u32 __iomem *q_db;
	u16 q_depth;
	s16 cq_vector;
	u16 sq_tail;
	u16 cq_head;
	u16 qid;
	u8 cq_phase;
	u8 cqe_seen;
	u32 *dbbuf_sq_db;
	u32 *dbbuf_cq_db;
	u32 *dbbuf_sq_ei;
	u32 *dbbuf_cq_ei;
};

/*
 * The nvme_iod describes the data in an I/O, including the list of PRP
 * entries.  You can't see it in this data structure because C doesn't let
 * me express that.  Use nvme_init_iod to ensure there's enough space
 * allocated to store the PRP list.
 */
struct nvme_iod {
	struct nvme_request req;
	struct nvme_queue *nvmeq;
	bool use_sgl;
	int aborted;
	int npages;		/* In the PRP list. 0 means small pool in use */
	int nents;		/* Used in scatterlist */
	int length;		/* Of data, in bytes */
	dma_addr_t first_dma;
	struct scatterlist meta_sg; /* metadata requires single contiguous buffer */
	struct scatterlist *sg;
	struct scatterlist inline_sg[0];
};

/*
 * Check we didin't inadvertently grow the command struct
 */
static inline void _nvme_check_size(void)
{
	BUILD_BUG_ON(sizeof(struct nvme_rw_command) != 64);
	BUILD_BUG_ON(sizeof(struct nvme_create_cq) != 64);
	BUILD_BUG_ON(sizeof(struct nvme_create_sq) != 64);
	BUILD_BUG_ON(sizeof(struct nvme_delete_queue) != 64);
	BUILD_BUG_ON(sizeof(struct nvme_features) != 64);
	BUILD_BUG_ON(sizeof(struct nvme_format_cmd) != 64);
	BUILD_BUG_ON(sizeof(struct nvme_abort_cmd) != 64);
	BUILD_BUG_ON(sizeof(struct nvme_command) != 64);
	BUILD_BUG_ON(sizeof(struct nvme_id_ctrl) != NVME_IDENTIFY_DATA_SIZE);
	BUILD_BUG_ON(sizeof(struct nvme_id_ns) != NVME_IDENTIFY_DATA_SIZE);
	BUILD_BUG_ON(sizeof(struct nvme_lba_range_type) != 64);
	BUILD_BUG_ON(sizeof(struct nvme_smart_log) != 512);
	BUILD_BUG_ON(sizeof(struct nvme_dbbuf) != 64);
}

static inline unsigned int nvme_dbbuf_size(u32 stride)
{
	return ((num_possible_cpus() + 1) * 8 * stride);
}

static int nvme_dbbuf_dma_alloc(struct nvme_dev *dev)
{
	unsigned int mem_size = nvme_dbbuf_size(dev->db_stride);

	if (dev->dbbuf_dbs)
		return 0;

	dev->dbbuf_dbs = dma_alloc_coherent(dev->dev, mem_size,
					    &dev->dbbuf_dbs_dma_addr,
					    GFP_KERNEL);
	if (!dev->dbbuf_dbs)
		return -ENOMEM;
	dev->dbbuf_eis = dma_alloc_coherent(dev->dev, mem_size,
					    &dev->dbbuf_eis_dma_addr,
					    GFP_KERNEL);
	if (!dev->dbbuf_eis) {
		dma_free_coherent(dev->dev, mem_size,
				  dev->dbbuf_dbs, dev->dbbuf_dbs_dma_addr);
		dev->dbbuf_dbs = NULL;
		return -ENOMEM;
	}

	return 0;
}

static void nvme_dbbuf_dma_free(struct nvme_dev *dev)
{
	unsigned int mem_size = nvme_dbbuf_size(dev->db_stride);

	if (dev->dbbuf_dbs) {
		dma_free_coherent(dev->dev, mem_size,
				  dev->dbbuf_dbs, dev->dbbuf_dbs_dma_addr);
		dev->dbbuf_dbs = NULL;
	}
	if (dev->dbbuf_eis) {
		dma_free_coherent(dev->dev, mem_size,
				  dev->dbbuf_eis, dev->dbbuf_eis_dma_addr);
		dev->dbbuf_eis = NULL;
	}
}

static void nvme_dbbuf_init(struct nvme_dev *dev,
			    struct nvme_queue *nvmeq, int qid)
{
	if (!dev->dbbuf_dbs || !qid)
		return;

	nvmeq->dbbuf_sq_db = &dev->dbbuf_dbs[sq_idx(qid, dev->db_stride)];
	nvmeq->dbbuf_cq_db = &dev->dbbuf_dbs[cq_idx(qid, dev->db_stride)];
	nvmeq->dbbuf_sq_ei = &dev->dbbuf_eis[sq_idx(qid, dev->db_stride)];
	nvmeq->dbbuf_cq_ei = &dev->dbbuf_eis[cq_idx(qid, dev->db_stride)];
}

static void nvme_dbbuf_set(struct nvme_dev *dev)
{
	struct nvme_command c;

	if (!dev->dbbuf_dbs)
		return;

	memset(&c, 0, sizeof(c));
	c.dbbuf.opcode = nvme_admin_dbbuf;
	c.dbbuf.prp1 = cpu_to_le64(dev->dbbuf_dbs_dma_addr);
	c.dbbuf.prp2 = cpu_to_le64(dev->dbbuf_eis_dma_addr);

	if (nvme_submit_sync_cmd(dev->ctrl.admin_q, &c, NULL, 0)) {
		dev_warn(dev->ctrl.device, "unable to set dbbuf\n");
		/* Free memory and continue on */
		nvme_dbbuf_dma_free(dev);
	}
}

static inline int nvme_dbbuf_need_event(u16 event_idx, u16 new_idx, u16 old)
{
	return (u16)(new_idx - event_idx - 1) < (u16)(new_idx - old);
}

/* Update dbbuf and return true if an MMIO is required */
static bool nvme_dbbuf_update_and_check_event(u16 value, u32 *dbbuf_db,
					      volatile u32 *dbbuf_ei)
{
	if (dbbuf_db) {
		u16 old_value;

		/*
		 * Ensure that the queue is written before updating
		 * the doorbell in memory
		 */
		wmb();

		old_value = *dbbuf_db;
		*dbbuf_db = value;

		if (!nvme_dbbuf_need_event(*dbbuf_ei, value, old_value))
			return false;
	}

	return true;
}

/*
 * Max size of iod being embedded in the request payload
 */
#define NVME_INT_PAGES		2
#define NVME_INT_BYTES(dev)	(NVME_INT_PAGES * (dev)->ctrl.page_size)

/*
 * Will slightly overestimate the number of pages needed.  This is OK
 * as it only leads to a small amount of wasted memory for the lifetime of
 * the I/O.
 */
static int nvme_npages(unsigned size, struct nvme_dev *dev)
{
	unsigned nprps = DIV_ROUND_UP(size + dev->ctrl.page_size,
				      dev->ctrl.page_size);
	return DIV_ROUND_UP(8 * nprps, PAGE_SIZE - 8);
}

/*
 * Calculates the number of pages needed for the SGL segments. For example a 4k
 * page can accommodate 256 SGL descriptors.
 */
static int nvme_pci_npages_sgl(unsigned int num_seg)
<<<<<<< HEAD
{
	return DIV_ROUND_UP(num_seg * sizeof(struct nvme_sgl_desc), PAGE_SIZE);
}

static unsigned int nvme_pci_iod_alloc_size(struct nvme_dev *dev,
		unsigned int size, unsigned int nseg, bool use_sgl)
{
=======
{
	return DIV_ROUND_UP(num_seg * sizeof(struct nvme_sgl_desc), PAGE_SIZE);
}

static unsigned int nvme_pci_iod_alloc_size(struct nvme_dev *dev,
		unsigned int size, unsigned int nseg, bool use_sgl)
{
>>>>>>> 661e50bc
	size_t alloc_size;

	if (use_sgl)
		alloc_size = sizeof(__le64 *) * nvme_pci_npages_sgl(nseg);
	else
		alloc_size = sizeof(__le64 *) * nvme_npages(size, dev);

	return alloc_size + sizeof(struct scatterlist) * nseg;
}

static unsigned int nvme_pci_cmd_size(struct nvme_dev *dev, bool use_sgl)
{
	unsigned int alloc_size = nvme_pci_iod_alloc_size(dev,
				    NVME_INT_BYTES(dev), NVME_INT_PAGES,
				    use_sgl);

	return sizeof(struct nvme_iod) + alloc_size;
}

static int nvme_admin_init_hctx(struct blk_mq_hw_ctx *hctx, void *data,
				unsigned int hctx_idx)
{
	struct nvme_dev *dev = data;
	struct nvme_queue *nvmeq = &dev->queues[0];

	WARN_ON(hctx_idx != 0);
	WARN_ON(dev->admin_tagset.tags[0] != hctx->tags);
	WARN_ON(nvmeq->tags);

	hctx->driver_data = nvmeq;
	nvmeq->tags = &dev->admin_tagset.tags[0];
	return 0;
}

static void nvme_admin_exit_hctx(struct blk_mq_hw_ctx *hctx, unsigned int hctx_idx)
{
	struct nvme_queue *nvmeq = hctx->driver_data;

	nvmeq->tags = NULL;
}

static int nvme_init_hctx(struct blk_mq_hw_ctx *hctx, void *data,
			  unsigned int hctx_idx)
{
	struct nvme_dev *dev = data;
	struct nvme_queue *nvmeq = &dev->queues[hctx_idx + 1];

	if (!nvmeq->tags)
		nvmeq->tags = &dev->tagset.tags[hctx_idx];

	WARN_ON(dev->tagset.tags[hctx_idx] != hctx->tags);
	hctx->driver_data = nvmeq;
	return 0;
}

static int nvme_init_request(struct blk_mq_tag_set *set, struct request *req,
		unsigned int hctx_idx, unsigned int numa_node)
{
	struct nvme_dev *dev = set->driver_data;
	struct nvme_iod *iod = blk_mq_rq_to_pdu(req);
	int queue_idx = (set == &dev->tagset) ? hctx_idx + 1 : 0;
	struct nvme_queue *nvmeq = &dev->queues[queue_idx];

	BUG_ON(!nvmeq);
	iod->nvmeq = nvmeq;
	return 0;
}

static int nvme_pci_map_queues(struct blk_mq_tag_set *set)
{
	struct nvme_dev *dev = set->driver_data;

	return blk_mq_pci_map_queues(set, to_pci_dev(dev->dev));
}

/**
 * __nvme_submit_cmd() - Copy a command into a queue and ring the doorbell
 * @nvmeq: The queue to use
 * @cmd: The command to send
 *
 * Safe to use from interrupt context
 */
static void __nvme_submit_cmd(struct nvme_queue *nvmeq,
						struct nvme_command *cmd)
{
	u16 tail = nvmeq->sq_tail;

	if (nvmeq->sq_cmds_io)
		memcpy_toio(&nvmeq->sq_cmds_io[tail], cmd, sizeof(*cmd));
	else
		memcpy(&nvmeq->sq_cmds[tail], cmd, sizeof(*cmd));

	if (++tail == nvmeq->q_depth)
		tail = 0;
	if (nvme_dbbuf_update_and_check_event(tail, nvmeq->dbbuf_sq_db,
					      nvmeq->dbbuf_sq_ei))
		writel(tail, nvmeq->q_db);
	nvmeq->sq_tail = tail;
}

static void **nvme_pci_iod_list(struct request *req)
<<<<<<< HEAD
{
	struct nvme_iod *iod = blk_mq_rq_to_pdu(req);
	return (void **)(iod->sg + blk_rq_nr_phys_segments(req));
}

static inline bool nvme_pci_use_sgls(struct nvme_dev *dev, struct request *req)
{
	struct nvme_iod *iod = blk_mq_rq_to_pdu(req);
=======
{
	struct nvme_iod *iod = blk_mq_rq_to_pdu(req);
	return (void **)(iod->sg + blk_rq_nr_phys_segments(req));
}

static inline bool nvme_pci_use_sgls(struct nvme_dev *dev, struct request *req)
{
	struct nvme_iod *iod = blk_mq_rq_to_pdu(req);
>>>>>>> 661e50bc
	int nseg = blk_rq_nr_phys_segments(req);
	unsigned int avg_seg_size;

	if (nseg == 0)
		return false;

	avg_seg_size = DIV_ROUND_UP(blk_rq_payload_bytes(req), nseg);

	if (!(dev->ctrl.sgls & ((1 << 0) | (1 << 1))))
		return false;
	if (!iod->nvmeq->qid)
		return false;
	if (!sgl_threshold || avg_seg_size < sgl_threshold)
		return false;
	return true;
}

static blk_status_t nvme_init_iod(struct request *rq, struct nvme_dev *dev)
{
	struct nvme_iod *iod = blk_mq_rq_to_pdu(rq);
	int nseg = blk_rq_nr_phys_segments(rq);
	unsigned int size = blk_rq_payload_bytes(rq);

	iod->use_sgl = nvme_pci_use_sgls(dev, rq);

	if (nseg > NVME_INT_PAGES || size > NVME_INT_BYTES(dev)) {
		size_t alloc_size = nvme_pci_iod_alloc_size(dev, size, nseg,
				iod->use_sgl);

		iod->sg = kmalloc(alloc_size, GFP_ATOMIC);
		if (!iod->sg)
			return BLK_STS_RESOURCE;
	} else {
		iod->sg = iod->inline_sg;
	}

	iod->aborted = 0;
	iod->npages = -1;
	iod->nents = 0;
	iod->length = size;

	return BLK_STS_OK;
}

static void nvme_free_iod(struct nvme_dev *dev, struct request *req)
{
	struct nvme_iod *iod = blk_mq_rq_to_pdu(req);
	const int last_prp = dev->ctrl.page_size / sizeof(__le64) - 1;
	dma_addr_t dma_addr = iod->first_dma, next_dma_addr;

	int i;

	if (iod->npages == 0)
		dma_pool_free(dev->prp_small_pool, nvme_pci_iod_list(req)[0],
			dma_addr);

	for (i = 0; i < iod->npages; i++) {
		void *addr = nvme_pci_iod_list(req)[i];

		if (iod->use_sgl) {
			struct nvme_sgl_desc *sg_list = addr;

			next_dma_addr =
			    le64_to_cpu((sg_list[SGES_PER_PAGE - 1]).addr);
		} else {
			__le64 *prp_list = addr;

			next_dma_addr = le64_to_cpu(prp_list[last_prp]);
		}

		dma_pool_free(dev->prp_page_pool, addr, dma_addr);
		dma_addr = next_dma_addr;
	}

	if (iod->sg != iod->inline_sg)
		kfree(iod->sg);
}

#ifdef CONFIG_BLK_DEV_INTEGRITY
static void nvme_dif_prep(u32 p, u32 v, struct t10_pi_tuple *pi)
{
	if (be32_to_cpu(pi->ref_tag) == v)
		pi->ref_tag = cpu_to_be32(p);
}

static void nvme_dif_complete(u32 p, u32 v, struct t10_pi_tuple *pi)
{
	if (be32_to_cpu(pi->ref_tag) == p)
		pi->ref_tag = cpu_to_be32(v);
}

/**
 * nvme_dif_remap - remaps ref tags to bip seed and physical lba
 *
 * The virtual start sector is the one that was originally submitted by the
 * block layer.	Due to partitioning, MD/DM cloning, etc. the actual physical
 * start sector may be different. Remap protection information to match the
 * physical LBA on writes, and back to the original seed on reads.
 *
 * Type 0 and 3 do not have a ref tag, so no remapping required.
 */
static void nvme_dif_remap(struct request *req,
			void (*dif_swap)(u32 p, u32 v, struct t10_pi_tuple *pi))
{
	struct nvme_ns *ns = req->rq_disk->private_data;
	struct bio_integrity_payload *bip;
	struct t10_pi_tuple *pi;
	void *p, *pmap;
	u32 i, nlb, ts, phys, virt;

	if (!ns->pi_type || ns->pi_type == NVME_NS_DPS_PI_TYPE3)
		return;

	bip = bio_integrity(req->bio);
	if (!bip)
		return;

	pmap = kmap_atomic(bip->bip_vec->bv_page) + bip->bip_vec->bv_offset;

	p = pmap;
	virt = bip_get_seed(bip);
	phys = nvme_block_nr(ns, blk_rq_pos(req));
	nlb = (blk_rq_bytes(req) >> ns->lba_shift);
	ts = ns->disk->queue->integrity.tuple_size;

	for (i = 0; i < nlb; i++, virt++, phys++) {
		pi = (struct t10_pi_tuple *)p;
		dif_swap(phys, virt, pi);
		p += ts;
	}
	kunmap_atomic(pmap);
}
#else /* CONFIG_BLK_DEV_INTEGRITY */
static void nvme_dif_remap(struct request *req,
			void (*dif_swap)(u32 p, u32 v, struct t10_pi_tuple *pi))
{
}
static void nvme_dif_prep(u32 p, u32 v, struct t10_pi_tuple *pi)
{
}
static void nvme_dif_complete(u32 p, u32 v, struct t10_pi_tuple *pi)
{
}
#endif

static void nvme_print_sgl(struct scatterlist *sgl, int nents)
{
	int i;
	struct scatterlist *sg;

	for_each_sg(sgl, sg, nents, i) {
		dma_addr_t phys = sg_phys(sg);
		pr_warn("sg[%d] phys_addr:%pad offset:%d length:%d "
			"dma_address:%pad dma_length:%d\n",
			i, &phys, sg->offset, sg->length, &sg_dma_address(sg),
			sg_dma_len(sg));
	}
}

static blk_status_t nvme_pci_setup_prps(struct nvme_dev *dev,
		struct request *req, struct nvme_rw_command *cmnd)
{
	struct nvme_iod *iod = blk_mq_rq_to_pdu(req);
	struct dma_pool *pool;
	int length = blk_rq_payload_bytes(req);
	struct scatterlist *sg = iod->sg;
	int dma_len = sg_dma_len(sg);
	u64 dma_addr = sg_dma_address(sg);
	u32 page_size = dev->ctrl.page_size;
	int offset = dma_addr & (page_size - 1);
	__le64 *prp_list;
	void **list = nvme_pci_iod_list(req);
	dma_addr_t prp_dma;
	int nprps, i;

	length -= (page_size - offset);
	if (length <= 0) {
		iod->first_dma = 0;
		goto done;
	}

	dma_len -= (page_size - offset);
	if (dma_len) {
		dma_addr += (page_size - offset);
	} else {
		sg = sg_next(sg);
		dma_addr = sg_dma_address(sg);
		dma_len = sg_dma_len(sg);
	}

	if (length <= page_size) {
		iod->first_dma = dma_addr;
		goto done;
	}

	nprps = DIV_ROUND_UP(length, page_size);
	if (nprps <= (256 / 8)) {
		pool = dev->prp_small_pool;
		iod->npages = 0;
	} else {
		pool = dev->prp_page_pool;
		iod->npages = 1;
	}

	prp_list = dma_pool_alloc(pool, GFP_ATOMIC, &prp_dma);
	if (!prp_list) {
		iod->first_dma = dma_addr;
		iod->npages = -1;
		return BLK_STS_RESOURCE;
	}
	list[0] = prp_list;
	iod->first_dma = prp_dma;
	i = 0;
	for (;;) {
		if (i == page_size >> 3) {
			__le64 *old_prp_list = prp_list;
			prp_list = dma_pool_alloc(pool, GFP_ATOMIC, &prp_dma);
			if (!prp_list)
				return BLK_STS_RESOURCE;
			list[iod->npages++] = prp_list;
			prp_list[0] = old_prp_list[i - 1];
			old_prp_list[i - 1] = cpu_to_le64(prp_dma);
			i = 1;
		}
		prp_list[i++] = cpu_to_le64(dma_addr);
		dma_len -= page_size;
		dma_addr += page_size;
		length -= page_size;
		if (length <= 0)
			break;
		if (dma_len > 0)
			continue;
		if (unlikely(dma_len < 0))
			goto bad_sgl;
		sg = sg_next(sg);
		dma_addr = sg_dma_address(sg);
		dma_len = sg_dma_len(sg);
	}

done:
	cmnd->dptr.prp1 = cpu_to_le64(sg_dma_address(iod->sg));
	cmnd->dptr.prp2 = cpu_to_le64(iod->first_dma);

	return BLK_STS_OK;

 bad_sgl:
	WARN(DO_ONCE(nvme_print_sgl, iod->sg, iod->nents),
			"Invalid SGL for payload:%d nents:%d\n",
			blk_rq_payload_bytes(req), iod->nents);
	return BLK_STS_IOERR;
}

static void nvme_pci_sgl_set_data(struct nvme_sgl_desc *sge,
		struct scatterlist *sg)
{
	sge->addr = cpu_to_le64(sg_dma_address(sg));
	sge->length = cpu_to_le32(sg_dma_len(sg));
	sge->type = NVME_SGL_FMT_DATA_DESC << 4;
}

static void nvme_pci_sgl_set_seg(struct nvme_sgl_desc *sge,
		dma_addr_t dma_addr, int entries)
{
	sge->addr = cpu_to_le64(dma_addr);
	if (entries < SGES_PER_PAGE) {
		sge->length = cpu_to_le32(entries * sizeof(*sge));
		sge->type = NVME_SGL_FMT_LAST_SEG_DESC << 4;
	} else {
		sge->length = cpu_to_le32(PAGE_SIZE);
		sge->type = NVME_SGL_FMT_SEG_DESC << 4;
	}
}

static blk_status_t nvme_pci_setup_sgls(struct nvme_dev *dev,
		struct request *req, struct nvme_rw_command *cmd, int entries)
{
	struct nvme_iod *iod = blk_mq_rq_to_pdu(req);
	struct dma_pool *pool;
	struct nvme_sgl_desc *sg_list;
	struct scatterlist *sg = iod->sg;
	dma_addr_t sgl_dma;
	int i = 0;

	/* setting the transfer type as SGL */
	cmd->flags = NVME_CMD_SGL_METABUF;

	if (entries == 1) {
		nvme_pci_sgl_set_data(&cmd->dptr.sgl, sg);
		return BLK_STS_OK;
	}

	if (entries <= (256 / sizeof(struct nvme_sgl_desc))) {
		pool = dev->prp_small_pool;
		iod->npages = 0;
	} else {
		pool = dev->prp_page_pool;
		iod->npages = 1;
	}

	sg_list = dma_pool_alloc(pool, GFP_ATOMIC, &sgl_dma);
	if (!sg_list) {
		iod->npages = -1;
		return BLK_STS_RESOURCE;
	}

	nvme_pci_iod_list(req)[0] = sg_list;
	iod->first_dma = sgl_dma;

	nvme_pci_sgl_set_seg(&cmd->dptr.sgl, sgl_dma, entries);

	do {
		if (i == SGES_PER_PAGE) {
			struct nvme_sgl_desc *old_sg_desc = sg_list;
			struct nvme_sgl_desc *link = &old_sg_desc[i - 1];

			sg_list = dma_pool_alloc(pool, GFP_ATOMIC, &sgl_dma);
			if (!sg_list)
				return BLK_STS_RESOURCE;

			i = 0;
			nvme_pci_iod_list(req)[iod->npages++] = sg_list;
			sg_list[i++] = *link;
			nvme_pci_sgl_set_seg(link, sgl_dma, entries);
		}

		nvme_pci_sgl_set_data(&sg_list[i++], sg);
		sg = sg_next(sg);
	} while (--entries > 0);

	return BLK_STS_OK;
}

static blk_status_t nvme_map_data(struct nvme_dev *dev, struct request *req,
		struct nvme_command *cmnd)
{
	struct nvme_iod *iod = blk_mq_rq_to_pdu(req);
	struct request_queue *q = req->q;
	enum dma_data_direction dma_dir = rq_data_dir(req) ?
			DMA_TO_DEVICE : DMA_FROM_DEVICE;
	blk_status_t ret = BLK_STS_IOERR;
	int nr_mapped;

	sg_init_table(iod->sg, blk_rq_nr_phys_segments(req));
	iod->nents = blk_rq_map_sg(q, req, iod->sg);
	if (!iod->nents)
		goto out;

	ret = BLK_STS_RESOURCE;
	nr_mapped = dma_map_sg_attrs(dev->dev, iod->sg, iod->nents, dma_dir,
			DMA_ATTR_NO_WARN);
	if (!nr_mapped)
		goto out;

	if (iod->use_sgl)
		ret = nvme_pci_setup_sgls(dev, req, &cmnd->rw, nr_mapped);
	else
		ret = nvme_pci_setup_prps(dev, req, &cmnd->rw);

	if (ret != BLK_STS_OK)
		goto out_unmap;

	ret = BLK_STS_IOERR;
	if (blk_integrity_rq(req)) {
		if (blk_rq_count_integrity_sg(q, req->bio) != 1)
			goto out_unmap;

		sg_init_table(&iod->meta_sg, 1);
		if (blk_rq_map_integrity_sg(q, req->bio, &iod->meta_sg) != 1)
			goto out_unmap;

		if (req_op(req) == REQ_OP_WRITE)
			nvme_dif_remap(req, nvme_dif_prep);

		if (!dma_map_sg(dev->dev, &iod->meta_sg, 1, dma_dir))
			goto out_unmap;
	}

	if (blk_integrity_rq(req))
		cmnd->rw.metadata = cpu_to_le64(sg_dma_address(&iod->meta_sg));
	return BLK_STS_OK;

out_unmap:
	dma_unmap_sg(dev->dev, iod->sg, iod->nents, dma_dir);
out:
	return ret;
}

static void nvme_unmap_data(struct nvme_dev *dev, struct request *req)
{
	struct nvme_iod *iod = blk_mq_rq_to_pdu(req);
	enum dma_data_direction dma_dir = rq_data_dir(req) ?
			DMA_TO_DEVICE : DMA_FROM_DEVICE;

	if (iod->nents) {
		dma_unmap_sg(dev->dev, iod->sg, iod->nents, dma_dir);
		if (blk_integrity_rq(req)) {
			if (req_op(req) == REQ_OP_READ)
				nvme_dif_remap(req, nvme_dif_complete);
			dma_unmap_sg(dev->dev, &iod->meta_sg, 1, dma_dir);
		}
	}

	nvme_cleanup_cmd(req);
	nvme_free_iod(dev, req);
}

/*
 * NOTE: ns is NULL when called on the admin queue.
 */
static blk_status_t nvme_queue_rq(struct blk_mq_hw_ctx *hctx,
			 const struct blk_mq_queue_data *bd)
{
	struct nvme_ns *ns = hctx->queue->queuedata;
	struct nvme_queue *nvmeq = hctx->driver_data;
	struct nvme_dev *dev = nvmeq->dev;
	struct request *req = bd->rq;
	struct nvme_command cmnd;
	blk_status_t ret;

	ret = nvme_setup_cmd(ns, req, &cmnd);
	if (ret)
		return ret;

	ret = nvme_init_iod(req, dev);
	if (ret)
		goto out_free_cmd;

	if (blk_rq_nr_phys_segments(req)) {
		ret = nvme_map_data(dev, req, &cmnd);
		if (ret)
			goto out_cleanup_iod;
	}

	blk_mq_start_request(req);

	spin_lock_irq(&nvmeq->q_lock);
	if (unlikely(nvmeq->cq_vector < 0)) {
		ret = BLK_STS_IOERR;
		spin_unlock_irq(&nvmeq->q_lock);
		goto out_cleanup_iod;
	}
	__nvme_submit_cmd(nvmeq, &cmnd);
	nvme_process_cq(nvmeq);
	spin_unlock_irq(&nvmeq->q_lock);
	return BLK_STS_OK;
out_cleanup_iod:
	nvme_free_iod(dev, req);
out_free_cmd:
	nvme_cleanup_cmd(req);
	return ret;
}

static void nvme_pci_complete_rq(struct request *req)
{
	struct nvme_iod *iod = blk_mq_rq_to_pdu(req);

	nvme_unmap_data(iod->nvmeq->dev, req);
	nvme_complete_rq(req);
}

/* We read the CQE phase first to check if the rest of the entry is valid */
static inline bool nvme_cqe_valid(struct nvme_queue *nvmeq, u16 head,
		u16 phase)
{
	return (le16_to_cpu(nvmeq->cqes[head].status) & 1) == phase;
}

static inline void nvme_ring_cq_doorbell(struct nvme_queue *nvmeq)
{
	u16 head = nvmeq->cq_head;

	if (likely(nvmeq->cq_vector >= 0)) {
		if (nvme_dbbuf_update_and_check_event(head, nvmeq->dbbuf_cq_db,
						      nvmeq->dbbuf_cq_ei))
			writel(head, nvmeq->q_db + nvmeq->dev->db_stride);
	}
}

static inline void nvme_handle_cqe(struct nvme_queue *nvmeq,
		struct nvme_completion *cqe)
{
	struct request *req;

	if (unlikely(cqe->command_id >= nvmeq->q_depth)) {
		dev_warn(nvmeq->dev->ctrl.device,
			"invalid id %d completed on queue %d\n",
			cqe->command_id, le16_to_cpu(cqe->sq_id));
		return;
	}

	/*
	 * AEN requests are special as they don't time out and can
	 * survive any kind of queue freeze and often don't respond to
	 * aborts.  We don't even bother to allocate a struct request
	 * for them but rather special case them here.
	 */
	if (unlikely(nvmeq->qid == 0 &&
			cqe->command_id >= NVME_AQ_BLK_MQ_DEPTH)) {
		nvme_complete_async_event(&nvmeq->dev->ctrl,
				cqe->status, &cqe->result);
		return;
	}

	nvmeq->cqe_seen = 1;
	req = blk_mq_tag_to_rq(*nvmeq->tags, cqe->command_id);
	nvme_end_request(req, cqe->status, cqe->result);
}

static inline bool nvme_read_cqe(struct nvme_queue *nvmeq,
		struct nvme_completion *cqe)
{
	if (nvme_cqe_valid(nvmeq, nvmeq->cq_head, nvmeq->cq_phase)) {
		*cqe = nvmeq->cqes[nvmeq->cq_head];

		if (++nvmeq->cq_head == nvmeq->q_depth) {
			nvmeq->cq_head = 0;
			nvmeq->cq_phase = !nvmeq->cq_phase;
		}
		return true;
	}
	return false;
}

static void nvme_process_cq(struct nvme_queue *nvmeq)
{
	struct nvme_completion cqe;
	int consumed = 0;

	while (nvme_read_cqe(nvmeq, &cqe)) {
		nvme_handle_cqe(nvmeq, &cqe);
		consumed++;
	}

	if (consumed)
		nvme_ring_cq_doorbell(nvmeq);
}

static irqreturn_t nvme_irq(int irq, void *data)
{
	irqreturn_t result;
	struct nvme_queue *nvmeq = data;
	spin_lock(&nvmeq->q_lock);
	nvme_process_cq(nvmeq);
	result = nvmeq->cqe_seen ? IRQ_HANDLED : IRQ_NONE;
	nvmeq->cqe_seen = 0;
	spin_unlock(&nvmeq->q_lock);
	return result;
}

static irqreturn_t nvme_irq_check(int irq, void *data)
{
	struct nvme_queue *nvmeq = data;
	if (nvme_cqe_valid(nvmeq, nvmeq->cq_head, nvmeq->cq_phase))
		return IRQ_WAKE_THREAD;
	return IRQ_NONE;
}

static int __nvme_poll(struct nvme_queue *nvmeq, unsigned int tag)
{
	struct nvme_completion cqe;
	int found = 0, consumed = 0;

	if (!nvme_cqe_valid(nvmeq, nvmeq->cq_head, nvmeq->cq_phase))
		return 0;

	spin_lock_irq(&nvmeq->q_lock);
	while (nvme_read_cqe(nvmeq, &cqe)) {
		nvme_handle_cqe(nvmeq, &cqe);
		consumed++;

		if (tag == cqe.command_id) {
			found = 1;
			break;
		}
       }

	if (consumed)
		nvme_ring_cq_doorbell(nvmeq);
	spin_unlock_irq(&nvmeq->q_lock);

	return found;
}

static int nvme_poll(struct blk_mq_hw_ctx *hctx, unsigned int tag)
{
	struct nvme_queue *nvmeq = hctx->driver_data;

	return __nvme_poll(nvmeq, tag);
}

static void nvme_pci_submit_async_event(struct nvme_ctrl *ctrl)
{
	struct nvme_dev *dev = to_nvme_dev(ctrl);
	struct nvme_queue *nvmeq = &dev->queues[0];
	struct nvme_command c;

	memset(&c, 0, sizeof(c));
	c.common.opcode = nvme_admin_async_event;
	c.common.command_id = NVME_AQ_BLK_MQ_DEPTH;

	spin_lock_irq(&nvmeq->q_lock);
	__nvme_submit_cmd(nvmeq, &c);
	spin_unlock_irq(&nvmeq->q_lock);
}

static int adapter_delete_queue(struct nvme_dev *dev, u8 opcode, u16 id)
{
	struct nvme_command c;

	memset(&c, 0, sizeof(c));
	c.delete_queue.opcode = opcode;
	c.delete_queue.qid = cpu_to_le16(id);

	return nvme_submit_sync_cmd(dev->ctrl.admin_q, &c, NULL, 0);
}

static int adapter_alloc_cq(struct nvme_dev *dev, u16 qid,
						struct nvme_queue *nvmeq)
{
	struct nvme_command c;
	int flags = NVME_QUEUE_PHYS_CONTIG | NVME_CQ_IRQ_ENABLED;

	/*
	 * Note: we (ab)use the fact that the prp fields survive if no data
	 * is attached to the request.
	 */
	memset(&c, 0, sizeof(c));
	c.create_cq.opcode = nvme_admin_create_cq;
	c.create_cq.prp1 = cpu_to_le64(nvmeq->cq_dma_addr);
	c.create_cq.cqid = cpu_to_le16(qid);
	c.create_cq.qsize = cpu_to_le16(nvmeq->q_depth - 1);
	c.create_cq.cq_flags = cpu_to_le16(flags);
	c.create_cq.irq_vector = cpu_to_le16(nvmeq->cq_vector);

	return nvme_submit_sync_cmd(dev->ctrl.admin_q, &c, NULL, 0);
}

static int adapter_alloc_sq(struct nvme_dev *dev, u16 qid,
						struct nvme_queue *nvmeq)
{
	struct nvme_command c;
	int flags = NVME_QUEUE_PHYS_CONTIG;

	/*
	 * Note: we (ab)use the fact that the prp fields survive if no data
	 * is attached to the request.
	 */
	memset(&c, 0, sizeof(c));
	c.create_sq.opcode = nvme_admin_create_sq;
	c.create_sq.prp1 = cpu_to_le64(nvmeq->sq_dma_addr);
	c.create_sq.sqid = cpu_to_le16(qid);
	c.create_sq.qsize = cpu_to_le16(nvmeq->q_depth - 1);
	c.create_sq.sq_flags = cpu_to_le16(flags);
	c.create_sq.cqid = cpu_to_le16(qid);

	return nvme_submit_sync_cmd(dev->ctrl.admin_q, &c, NULL, 0);
}

static int adapter_delete_cq(struct nvme_dev *dev, u16 cqid)
{
	return adapter_delete_queue(dev, nvme_admin_delete_cq, cqid);
}

static int adapter_delete_sq(struct nvme_dev *dev, u16 sqid)
{
	return adapter_delete_queue(dev, nvme_admin_delete_sq, sqid);
}

static void abort_endio(struct request *req, blk_status_t error)
{
	struct nvme_iod *iod = blk_mq_rq_to_pdu(req);
	struct nvme_queue *nvmeq = iod->nvmeq;

	dev_warn(nvmeq->dev->ctrl.device,
		 "Abort status: 0x%x", nvme_req(req)->status);
	atomic_inc(&nvmeq->dev->ctrl.abort_limit);
	blk_mq_free_request(req);
}

static bool nvme_should_reset(struct nvme_dev *dev, u32 csts)
{

	/* If true, indicates loss of adapter communication, possibly by a
	 * NVMe Subsystem reset.
	 */
	bool nssro = dev->subsystem && (csts & NVME_CSTS_NSSRO);

	/* If there is a reset/reinit ongoing, we shouldn't reset again. */
	switch (dev->ctrl.state) {
	case NVME_CTRL_RESETTING:
	case NVME_CTRL_CONNECTING:
		return false;
	default:
		break;
	}

	/* We shouldn't reset unless the controller is on fatal error state
	 * _or_ if we lost the communication with it.
	 */
	if (!(csts & NVME_CSTS_CFS) && !nssro)
		return false;

	/* If PCI error recovery process is happening, we cannot reset or
	 * the recovery mechanism will surely fail.
	 */
	if (pci_channel_offline(to_pci_dev(dev->dev)))
		return false;

	return true;
}

static void nvme_warn_reset(struct nvme_dev *dev, u32 csts)
{
	/* Read a config register to help see what died. */
	u16 pci_status;
	int result;

	result = pci_read_config_word(to_pci_dev(dev->dev), PCI_STATUS,
				      &pci_status);
	if (result == PCIBIOS_SUCCESSFUL)
		dev_warn(dev->ctrl.device,
			 "controller is down; will reset: CSTS=0x%x, PCI_STATUS=0x%hx\n",
			 csts, pci_status);
	else
		dev_warn(dev->ctrl.device,
			 "controller is down; will reset: CSTS=0x%x, PCI_STATUS read failed (%d)\n",
			 csts, result);
}

static enum blk_eh_timer_return nvme_timeout(struct request *req, bool reserved)
{
	struct nvme_iod *iod = blk_mq_rq_to_pdu(req);
	struct nvme_queue *nvmeq = iod->nvmeq;
	struct nvme_dev *dev = nvmeq->dev;
	struct request *abort_req;
	struct nvme_command cmd;
	u32 csts = readl(dev->bar + NVME_REG_CSTS);

	/*
	 * Reset immediately if the controller is failed
	 */
	if (nvme_should_reset(dev, csts)) {
		nvme_warn_reset(dev, csts);
		nvme_dev_disable(dev, false);
		nvme_reset_ctrl(&dev->ctrl);
		return BLK_EH_HANDLED;
	}

	/*
	 * Did we miss an interrupt?
	 */
	if (__nvme_poll(nvmeq, req->tag)) {
		dev_warn(dev->ctrl.device,
			 "I/O %d QID %d timeout, completion polled\n",
			 req->tag, nvmeq->qid);
		return BLK_EH_HANDLED;
	}

	/*
	 * Shutdown immediately if controller times out while starting. The
	 * reset work will see the pci device disabled when it gets the forced
	 * cancellation error. All outstanding requests are completed on
	 * shutdown, so we return BLK_EH_HANDLED.
	 */
	switch (dev->ctrl.state) {
	case NVME_CTRL_CONNECTING:
	case NVME_CTRL_RESETTING:
		dev_warn(dev->ctrl.device,
			 "I/O %d QID %d timeout, disable controller\n",
			 req->tag, nvmeq->qid);
		nvme_dev_disable(dev, false);
		nvme_req(req)->flags |= NVME_REQ_CANCELLED;
		return BLK_EH_HANDLED;
	default:
		break;
	}

	/*
 	 * Shutdown the controller immediately and schedule a reset if the
 	 * command was already aborted once before and still hasn't been
 	 * returned to the driver, or if this is the admin queue.
	 */
	if (!nvmeq->qid || iod->aborted) {
		dev_warn(dev->ctrl.device,
			 "I/O %d QID %d timeout, reset controller\n",
			 req->tag, nvmeq->qid);
		nvme_dev_disable(dev, false);
		nvme_reset_ctrl(&dev->ctrl);

		/*
		 * Mark the request as handled, since the inline shutdown
		 * forces all outstanding requests to complete.
		 */
		nvme_req(req)->flags |= NVME_REQ_CANCELLED;
		return BLK_EH_HANDLED;
	}

	if (atomic_dec_return(&dev->ctrl.abort_limit) < 0) {
		atomic_inc(&dev->ctrl.abort_limit);
		return BLK_EH_RESET_TIMER;
	}
	iod->aborted = 1;

	memset(&cmd, 0, sizeof(cmd));
	cmd.abort.opcode = nvme_admin_abort_cmd;
	cmd.abort.cid = req->tag;
	cmd.abort.sqid = cpu_to_le16(nvmeq->qid);

	dev_warn(nvmeq->dev->ctrl.device,
		"I/O %d QID %d timeout, aborting\n",
		 req->tag, nvmeq->qid);

	abort_req = nvme_alloc_request(dev->ctrl.admin_q, &cmd,
			BLK_MQ_REQ_NOWAIT, NVME_QID_ANY);
	if (IS_ERR(abort_req)) {
		atomic_inc(&dev->ctrl.abort_limit);
		return BLK_EH_RESET_TIMER;
	}

	abort_req->timeout = ADMIN_TIMEOUT;
	abort_req->end_io_data = NULL;
	blk_execute_rq_nowait(abort_req->q, NULL, abort_req, 0, abort_endio);

	/*
	 * The aborted req will be completed on receiving the abort req.
	 * We enable the timer again. If hit twice, it'll cause a device reset,
	 * as the device then is in a faulty state.
	 */
	return BLK_EH_RESET_TIMER;
}

static void nvme_free_queue(struct nvme_queue *nvmeq)
{
	dma_free_coherent(nvmeq->q_dmadev, CQ_SIZE(nvmeq->q_depth),
				(void *)nvmeq->cqes, nvmeq->cq_dma_addr);
	if (nvmeq->sq_cmds)
		dma_free_coherent(nvmeq->q_dmadev, SQ_SIZE(nvmeq->q_depth),
					nvmeq->sq_cmds, nvmeq->sq_dma_addr);
}

static void nvme_free_queues(struct nvme_dev *dev, int lowest)
{
	int i;

	for (i = dev->ctrl.queue_count - 1; i >= lowest; i--) {
		dev->ctrl.queue_count--;
		nvme_free_queue(&dev->queues[i]);
	}
}

/**
 * nvme_suspend_queue - put queue into suspended state
 * @nvmeq - queue to suspend
 */
static int nvme_suspend_queue(struct nvme_queue *nvmeq)
{
	int vector;

	spin_lock_irq(&nvmeq->q_lock);
	if (nvmeq->cq_vector == -1) {
		spin_unlock_irq(&nvmeq->q_lock);
		return 1;
	}
	vector = nvmeq->cq_vector;
	nvmeq->dev->online_queues--;
	nvmeq->cq_vector = -1;
	spin_unlock_irq(&nvmeq->q_lock);

	if (!nvmeq->qid && nvmeq->dev->ctrl.admin_q)
		blk_mq_quiesce_queue(nvmeq->dev->ctrl.admin_q);

	pci_free_irq(to_pci_dev(nvmeq->dev->dev), vector, nvmeq);

	return 0;
}

static void nvme_disable_admin_queue(struct nvme_dev *dev, bool shutdown)
{
	struct nvme_queue *nvmeq = &dev->queues[0];

	if (shutdown)
		nvme_shutdown_ctrl(&dev->ctrl);
	else
		nvme_disable_ctrl(&dev->ctrl, dev->ctrl.cap);

	spin_lock_irq(&nvmeq->q_lock);
	nvme_process_cq(nvmeq);
	spin_unlock_irq(&nvmeq->q_lock);
}

static int nvme_cmb_qdepth(struct nvme_dev *dev, int nr_io_queues,
				int entry_size)
{
	int q_depth = dev->q_depth;
	unsigned q_size_aligned = roundup(q_depth * entry_size,
					  dev->ctrl.page_size);

	if (q_size_aligned * nr_io_queues > dev->cmb_size) {
		u64 mem_per_q = div_u64(dev->cmb_size, nr_io_queues);
		mem_per_q = round_down(mem_per_q, dev->ctrl.page_size);
		q_depth = div_u64(mem_per_q, entry_size);

		/*
		 * Ensure the reduced q_depth is above some threshold where it
		 * would be better to map queues in system memory with the
		 * original depth
		 */
		if (q_depth < 64)
			return -ENOMEM;
	}

	return q_depth;
}

static int nvme_alloc_sq_cmds(struct nvme_dev *dev, struct nvme_queue *nvmeq,
				int qid, int depth)
{
	/* CMB SQEs will be mapped before creation */
	if (qid && dev->cmb && use_cmb_sqes && (dev->cmbsz & NVME_CMBSZ_SQS))
		return 0;

	nvmeq->sq_cmds = dma_alloc_coherent(dev->dev, SQ_SIZE(depth),
					    &nvmeq->sq_dma_addr, GFP_KERNEL);
	if (!nvmeq->sq_cmds)
		return -ENOMEM;
	return 0;
}

static int nvme_alloc_queue(struct nvme_dev *dev, int qid,
		int depth, int node)
{
	struct nvme_queue *nvmeq = &dev->queues[qid];

	if (dev->ctrl.queue_count > qid)
		return 0;

	nvmeq->cqes = dma_zalloc_coherent(dev->dev, CQ_SIZE(depth),
					  &nvmeq->cq_dma_addr, GFP_KERNEL);
	if (!nvmeq->cqes)
		goto free_nvmeq;

	if (nvme_alloc_sq_cmds(dev, nvmeq, qid, depth))
		goto free_cqdma;

	nvmeq->q_dmadev = dev->dev;
	nvmeq->dev = dev;
	spin_lock_init(&nvmeq->q_lock);
	nvmeq->cq_head = 0;
	nvmeq->cq_phase = 1;
	nvmeq->q_db = &dev->dbs[qid * 2 * dev->db_stride];
	nvmeq->q_depth = depth;
	nvmeq->qid = qid;
	nvmeq->cq_vector = -1;
	dev->ctrl.queue_count++;

	return 0;

 free_cqdma:
	dma_free_coherent(dev->dev, CQ_SIZE(depth), (void *)nvmeq->cqes,
							nvmeq->cq_dma_addr);
 free_nvmeq:
	return -ENOMEM;
}

static int queue_request_irq(struct nvme_queue *nvmeq)
{
	struct pci_dev *pdev = to_pci_dev(nvmeq->dev->dev);
	int nr = nvmeq->dev->ctrl.instance;

	if (use_threaded_interrupts) {
		return pci_request_irq(pdev, nvmeq->cq_vector, nvme_irq_check,
				nvme_irq, nvmeq, "nvme%dq%d", nr, nvmeq->qid);
	} else {
		return pci_request_irq(pdev, nvmeq->cq_vector, nvme_irq,
				NULL, nvmeq, "nvme%dq%d", nr, nvmeq->qid);
	}
}

static void nvme_init_queue(struct nvme_queue *nvmeq, u16 qid)
{
	struct nvme_dev *dev = nvmeq->dev;

	spin_lock_irq(&nvmeq->q_lock);
	nvmeq->sq_tail = 0;
	nvmeq->cq_head = 0;
	nvmeq->cq_phase = 1;
	nvmeq->q_db = &dev->dbs[qid * 2 * dev->db_stride];
	memset((void *)nvmeq->cqes, 0, CQ_SIZE(nvmeq->q_depth));
	nvme_dbbuf_init(dev, nvmeq, qid);
	dev->online_queues++;
	spin_unlock_irq(&nvmeq->q_lock);
}

static int nvme_create_queue(struct nvme_queue *nvmeq, int qid)
{
	struct nvme_dev *dev = nvmeq->dev;
	int result;

	if (dev->cmb && use_cmb_sqes && (dev->cmbsz & NVME_CMBSZ_SQS)) {
		unsigned offset = (qid - 1) * roundup(SQ_SIZE(nvmeq->q_depth),
						      dev->ctrl.page_size);
		nvmeq->sq_dma_addr = dev->cmb_bus_addr + offset;
		nvmeq->sq_cmds_io = dev->cmb + offset;
	}

	nvmeq->cq_vector = qid - 1;
	result = adapter_alloc_cq(dev, qid, nvmeq);
	if (result < 0)
		goto release_vector;

	result = adapter_alloc_sq(dev, qid, nvmeq);
	if (result < 0)
		goto release_cq;

	nvme_init_queue(nvmeq, qid);
	result = queue_request_irq(nvmeq);
	if (result < 0)
		goto release_sq;

	return result;

 release_sq:
	dev->online_queues--;
	adapter_delete_sq(dev, qid);
 release_cq:
	adapter_delete_cq(dev, qid);
 release_vector:
	nvmeq->cq_vector = -1;
	return result;
}

static const struct blk_mq_ops nvme_mq_admin_ops = {
	.queue_rq	= nvme_queue_rq,
	.complete	= nvme_pci_complete_rq,
	.init_hctx	= nvme_admin_init_hctx,
	.exit_hctx      = nvme_admin_exit_hctx,
	.init_request	= nvme_init_request,
	.timeout	= nvme_timeout,
};

static const struct blk_mq_ops nvme_mq_ops = {
	.queue_rq	= nvme_queue_rq,
	.complete	= nvme_pci_complete_rq,
	.init_hctx	= nvme_init_hctx,
	.init_request	= nvme_init_request,
	.map_queues	= nvme_pci_map_queues,
	.timeout	= nvme_timeout,
	.poll		= nvme_poll,
};

static void nvme_dev_remove_admin(struct nvme_dev *dev)
{
	if (dev->ctrl.admin_q && !blk_queue_dying(dev->ctrl.admin_q)) {
		/*
		 * If the controller was reset during removal, it's possible
		 * user requests may be waiting on a stopped queue. Start the
		 * queue to flush these to completion.
		 */
		blk_mq_unquiesce_queue(dev->ctrl.admin_q);
		blk_cleanup_queue(dev->ctrl.admin_q);
		blk_mq_free_tag_set(&dev->admin_tagset);
	}
}

static int nvme_alloc_admin_tags(struct nvme_dev *dev)
{
	if (!dev->ctrl.admin_q) {
		dev->admin_tagset.ops = &nvme_mq_admin_ops;
		dev->admin_tagset.nr_hw_queues = 1;

		dev->admin_tagset.queue_depth = NVME_AQ_MQ_TAG_DEPTH;
		dev->admin_tagset.timeout = ADMIN_TIMEOUT;
		dev->admin_tagset.numa_node = dev_to_node(dev->dev);
		dev->admin_tagset.cmd_size = nvme_pci_cmd_size(dev, false);
		dev->admin_tagset.flags = BLK_MQ_F_NO_SCHED;
		dev->admin_tagset.driver_data = dev;

		if (blk_mq_alloc_tag_set(&dev->admin_tagset))
			return -ENOMEM;
		dev->ctrl.admin_tagset = &dev->admin_tagset;

		dev->ctrl.admin_q = blk_mq_init_queue(&dev->admin_tagset);
		if (IS_ERR(dev->ctrl.admin_q)) {
			blk_mq_free_tag_set(&dev->admin_tagset);
			return -ENOMEM;
		}
		if (!blk_get_queue(dev->ctrl.admin_q)) {
			nvme_dev_remove_admin(dev);
			dev->ctrl.admin_q = NULL;
			return -ENODEV;
		}
	} else
		blk_mq_unquiesce_queue(dev->ctrl.admin_q);

	return 0;
}

static unsigned long db_bar_size(struct nvme_dev *dev, unsigned nr_io_queues)
{
	return NVME_REG_DBS + ((nr_io_queues + 1) * 8 * dev->db_stride);
}

static int nvme_remap_bar(struct nvme_dev *dev, unsigned long size)
{
	struct pci_dev *pdev = to_pci_dev(dev->dev);

	if (size <= dev->bar_mapped_size)
		return 0;
	if (size > pci_resource_len(pdev, 0))
		return -ENOMEM;
	if (dev->bar)
		iounmap(dev->bar);
	dev->bar = ioremap(pci_resource_start(pdev, 0), size);
	if (!dev->bar) {
		dev->bar_mapped_size = 0;
		return -ENOMEM;
	}
	dev->bar_mapped_size = size;
	dev->dbs = dev->bar + NVME_REG_DBS;

	return 0;
}

static int nvme_pci_configure_admin_queue(struct nvme_dev *dev)
{
	int result;
	u32 aqa;
	struct nvme_queue *nvmeq;

	result = nvme_remap_bar(dev, db_bar_size(dev, 0));
	if (result < 0)
		return result;

	dev->subsystem = readl(dev->bar + NVME_REG_VS) >= NVME_VS(1, 1, 0) ?
				NVME_CAP_NSSRC(dev->ctrl.cap) : 0;

	if (dev->subsystem &&
	    (readl(dev->bar + NVME_REG_CSTS) & NVME_CSTS_NSSRO))
		writel(NVME_CSTS_NSSRO, dev->bar + NVME_REG_CSTS);

	result = nvme_disable_ctrl(&dev->ctrl, dev->ctrl.cap);
	if (result < 0)
		return result;

	result = nvme_alloc_queue(dev, 0, NVME_AQ_DEPTH,
			dev_to_node(dev->dev));
	if (result)
		return result;

	nvmeq = &dev->queues[0];
	aqa = nvmeq->q_depth - 1;
	aqa |= aqa << 16;

	writel(aqa, dev->bar + NVME_REG_AQA);
	lo_hi_writeq(nvmeq->sq_dma_addr, dev->bar + NVME_REG_ASQ);
	lo_hi_writeq(nvmeq->cq_dma_addr, dev->bar + NVME_REG_ACQ);

	result = nvme_enable_ctrl(&dev->ctrl, dev->ctrl.cap);
	if (result)
		return result;

	nvmeq->cq_vector = 0;
	nvme_init_queue(nvmeq, 0);
	result = queue_request_irq(nvmeq);
	if (result) {
		nvmeq->cq_vector = -1;
		return result;
	}

	return result;
}

static int nvme_create_io_queues(struct nvme_dev *dev)
{
	unsigned i, max;
	int ret = 0;

	for (i = dev->ctrl.queue_count; i <= dev->max_qid; i++) {
		/* vector == qid - 1, match nvme_create_queue */
		if (nvme_alloc_queue(dev, i, dev->q_depth,
		     pci_irq_get_node(to_pci_dev(dev->dev), i - 1))) {
			ret = -ENOMEM;
			break;
		}
	}

	max = min(dev->max_qid, dev->ctrl.queue_count - 1);
	for (i = dev->online_queues; i <= max; i++) {
		ret = nvme_create_queue(&dev->queues[i], i);
		if (ret)
			break;
	}

	/*
	 * Ignore failing Create SQ/CQ commands, we can continue with less
	 * than the desired amount of queues, and even a controller without
	 * I/O queues can still be used to issue admin commands.  This might
	 * be useful to upgrade a buggy firmware for example.
	 */
	return ret >= 0 ? 0 : ret;
}

static ssize_t nvme_cmb_show(struct device *dev,
			     struct device_attribute *attr,
			     char *buf)
{
	struct nvme_dev *ndev = to_nvme_dev(dev_get_drvdata(dev));

	return scnprintf(buf, PAGE_SIZE, "cmbloc : x%08x\ncmbsz  : x%08x\n",
		       ndev->cmbloc, ndev->cmbsz);
}
static DEVICE_ATTR(cmb, S_IRUGO, nvme_cmb_show, NULL);

static u64 nvme_cmb_size_unit(struct nvme_dev *dev)
{
	u8 szu = (dev->cmbsz >> NVME_CMBSZ_SZU_SHIFT) & NVME_CMBSZ_SZU_MASK;

	return 1ULL << (12 + 4 * szu);
}

static u32 nvme_cmb_size(struct nvme_dev *dev)
{
	return (dev->cmbsz >> NVME_CMBSZ_SZ_SHIFT) & NVME_CMBSZ_SZ_MASK;
}

static void nvme_map_cmb(struct nvme_dev *dev)
{
	u64 size, offset;
	resource_size_t bar_size;
	struct pci_dev *pdev = to_pci_dev(dev->dev);
	int bar;

	dev->cmbsz = readl(dev->bar + NVME_REG_CMBSZ);
	if (!dev->cmbsz)
		return;
	dev->cmbloc = readl(dev->bar + NVME_REG_CMBLOC);

	if (!use_cmb_sqes)
		return;

	size = nvme_cmb_size_unit(dev) * nvme_cmb_size(dev);
	offset = nvme_cmb_size_unit(dev) * NVME_CMB_OFST(dev->cmbloc);
	bar = NVME_CMB_BIR(dev->cmbloc);
	bar_size = pci_resource_len(pdev, bar);

	if (offset > bar_size)
		return;

	/*
	 * Controllers may support a CMB size larger than their BAR,
	 * for example, due to being behind a bridge. Reduce the CMB to
	 * the reported size of the BAR
	 */
	if (size > bar_size - offset)
		size = bar_size - offset;

	dev->cmb = ioremap_wc(pci_resource_start(pdev, bar) + offset, size);
	if (!dev->cmb)
		return;
	dev->cmb_bus_addr = pci_bus_address(pdev, bar) + offset;
	dev->cmb_size = size;

	if (sysfs_add_file_to_group(&dev->ctrl.device->kobj,
				    &dev_attr_cmb.attr, NULL))
		dev_warn(dev->ctrl.device,
			 "failed to add sysfs attribute for CMB\n");
}

static inline void nvme_release_cmb(struct nvme_dev *dev)
{
	if (dev->cmb) {
		iounmap(dev->cmb);
		dev->cmb = NULL;
		sysfs_remove_file_from_group(&dev->ctrl.device->kobj,
					     &dev_attr_cmb.attr, NULL);
		dev->cmbsz = 0;
	}
}

static int nvme_set_host_mem(struct nvme_dev *dev, u32 bits)
{
	u64 dma_addr = dev->host_mem_descs_dma;
	struct nvme_command c;
	int ret;

	memset(&c, 0, sizeof(c));
	c.features.opcode	= nvme_admin_set_features;
	c.features.fid		= cpu_to_le32(NVME_FEAT_HOST_MEM_BUF);
	c.features.dword11	= cpu_to_le32(bits);
	c.features.dword12	= cpu_to_le32(dev->host_mem_size >>
					      ilog2(dev->ctrl.page_size));
	c.features.dword13	= cpu_to_le32(lower_32_bits(dma_addr));
	c.features.dword14	= cpu_to_le32(upper_32_bits(dma_addr));
	c.features.dword15	= cpu_to_le32(dev->nr_host_mem_descs);

	ret = nvme_submit_sync_cmd(dev->ctrl.admin_q, &c, NULL, 0);
	if (ret) {
		dev_warn(dev->ctrl.device,
			 "failed to set host mem (err %d, flags %#x).\n",
			 ret, bits);
	}
	return ret;
}

static void nvme_free_host_mem(struct nvme_dev *dev)
{
	int i;

	for (i = 0; i < dev->nr_host_mem_descs; i++) {
		struct nvme_host_mem_buf_desc *desc = &dev->host_mem_descs[i];
		size_t size = le32_to_cpu(desc->size) * dev->ctrl.page_size;

		dma_free_coherent(dev->dev, size, dev->host_mem_desc_bufs[i],
				le64_to_cpu(desc->addr));
	}

	kfree(dev->host_mem_desc_bufs);
	dev->host_mem_desc_bufs = NULL;
	dma_free_coherent(dev->dev,
			dev->nr_host_mem_descs * sizeof(*dev->host_mem_descs),
			dev->host_mem_descs, dev->host_mem_descs_dma);
	dev->host_mem_descs = NULL;
	dev->nr_host_mem_descs = 0;
}

static int __nvme_alloc_host_mem(struct nvme_dev *dev, u64 preferred,
		u32 chunk_size)
{
	struct nvme_host_mem_buf_desc *descs;
	u32 max_entries, len;
	dma_addr_t descs_dma;
	int i = 0;
	void **bufs;
	u64 size, tmp;

	tmp = (preferred + chunk_size - 1);
	do_div(tmp, chunk_size);
	max_entries = tmp;

	if (dev->ctrl.hmmaxd && dev->ctrl.hmmaxd < max_entries)
		max_entries = dev->ctrl.hmmaxd;

	descs = dma_zalloc_coherent(dev->dev, max_entries * sizeof(*descs),
			&descs_dma, GFP_KERNEL);
	if (!descs)
		goto out;

	bufs = kcalloc(max_entries, sizeof(*bufs), GFP_KERNEL);
	if (!bufs)
		goto out_free_descs;

	for (size = 0; size < preferred && i < max_entries; size += len) {
		dma_addr_t dma_addr;

		len = min_t(u64, chunk_size, preferred - size);
		bufs[i] = dma_alloc_attrs(dev->dev, len, &dma_addr, GFP_KERNEL,
				DMA_ATTR_NO_KERNEL_MAPPING | DMA_ATTR_NO_WARN);
		if (!bufs[i])
			break;

		descs[i].addr = cpu_to_le64(dma_addr);
		descs[i].size = cpu_to_le32(len / dev->ctrl.page_size);
		i++;
	}

	if (!size)
		goto out_free_bufs;

	dev->nr_host_mem_descs = i;
	dev->host_mem_size = size;
	dev->host_mem_descs = descs;
	dev->host_mem_descs_dma = descs_dma;
	dev->host_mem_desc_bufs = bufs;
	return 0;

out_free_bufs:
	while (--i >= 0) {
		size_t size = le32_to_cpu(descs[i].size) * dev->ctrl.page_size;

		dma_free_coherent(dev->dev, size, bufs[i],
				le64_to_cpu(descs[i].addr));
	}

	kfree(bufs);
out_free_descs:
	dma_free_coherent(dev->dev, max_entries * sizeof(*descs), descs,
			descs_dma);
out:
	dev->host_mem_descs = NULL;
	return -ENOMEM;
}

static int nvme_alloc_host_mem(struct nvme_dev *dev, u64 min, u64 preferred)
{
	u32 chunk_size;

	/* start big and work our way down */
	for (chunk_size = min_t(u64, preferred, PAGE_SIZE * MAX_ORDER_NR_PAGES);
	     chunk_size >= max_t(u32, dev->ctrl.hmminds * 4096, PAGE_SIZE * 2);
	     chunk_size /= 2) {
		if (!__nvme_alloc_host_mem(dev, preferred, chunk_size)) {
			if (!min || dev->host_mem_size >= min)
				return 0;
			nvme_free_host_mem(dev);
		}
	}

	return -ENOMEM;
}

static int nvme_setup_host_mem(struct nvme_dev *dev)
{
	u64 max = (u64)max_host_mem_size_mb * SZ_1M;
	u64 preferred = (u64)dev->ctrl.hmpre * 4096;
	u64 min = (u64)dev->ctrl.hmmin * 4096;
	u32 enable_bits = NVME_HOST_MEM_ENABLE;
	int ret;

	preferred = min(preferred, max);
	if (min > max) {
		dev_warn(dev->ctrl.device,
			"min host memory (%lld MiB) above limit (%d MiB).\n",
			min >> ilog2(SZ_1M), max_host_mem_size_mb);
		nvme_free_host_mem(dev);
		return 0;
	}

	/*
	 * If we already have a buffer allocated check if we can reuse it.
	 */
	if (dev->host_mem_descs) {
		if (dev->host_mem_size >= min)
			enable_bits |= NVME_HOST_MEM_RETURN;
		else
			nvme_free_host_mem(dev);
	}

	if (!dev->host_mem_descs) {
		if (nvme_alloc_host_mem(dev, min, preferred)) {
			dev_warn(dev->ctrl.device,
				"failed to allocate host memory buffer.\n");
			return 0; /* controller must work without HMB */
		}

		dev_info(dev->ctrl.device,
			"allocated %lld MiB host memory buffer.\n",
			dev->host_mem_size >> ilog2(SZ_1M));
	}

	ret = nvme_set_host_mem(dev, enable_bits);
	if (ret)
		nvme_free_host_mem(dev);
	return ret;
}

static int nvme_setup_io_queues(struct nvme_dev *dev)
{
	struct nvme_queue *adminq = &dev->queues[0];
	struct pci_dev *pdev = to_pci_dev(dev->dev);
	int result, nr_io_queues;
	unsigned long size;

	nr_io_queues = num_present_cpus();
	result = nvme_set_queue_count(&dev->ctrl, &nr_io_queues);
	if (result < 0)
		return result;

	if (nr_io_queues == 0)
		return 0;

	if (dev->cmb && (dev->cmbsz & NVME_CMBSZ_SQS)) {
		result = nvme_cmb_qdepth(dev, nr_io_queues,
				sizeof(struct nvme_command));
		if (result > 0)
			dev->q_depth = result;
		else
			nvme_release_cmb(dev);
	}

	do {
		size = db_bar_size(dev, nr_io_queues);
		result = nvme_remap_bar(dev, size);
		if (!result)
			break;
		if (!--nr_io_queues)
			return -ENOMEM;
	} while (1);
	adminq->q_db = dev->dbs;

	/* Deregister the admin queue's interrupt */
	pci_free_irq(pdev, 0, adminq);

	/*
	 * If we enable msix early due to not intx, disable it again before
	 * setting up the full range we need.
	 */
	pci_free_irq_vectors(pdev);
	nr_io_queues = pci_alloc_irq_vectors(pdev, 1, nr_io_queues,
			PCI_IRQ_ALL_TYPES | PCI_IRQ_AFFINITY);
	if (nr_io_queues <= 0)
		return -EIO;
	dev->max_qid = nr_io_queues;

	/*
	 * Should investigate if there's a performance win from allocating
	 * more queues than interrupt vectors; it might allow the submission
	 * path to scale better, even if the receive path is limited by the
	 * number of interrupts.
	 */

	result = queue_request_irq(adminq);
	if (result) {
		adminq->cq_vector = -1;
		return result;
	}
	return nvme_create_io_queues(dev);
}

static void nvme_del_queue_end(struct request *req, blk_status_t error)
{
	struct nvme_queue *nvmeq = req->end_io_data;

	blk_mq_free_request(req);
	complete(&nvmeq->dev->ioq_wait);
}

static void nvme_del_cq_end(struct request *req, blk_status_t error)
{
	struct nvme_queue *nvmeq = req->end_io_data;

	if (!error) {
		unsigned long flags;

		/*
		 * We might be called with the AQ q_lock held
		 * and the I/O queue q_lock should always
		 * nest inside the AQ one.
		 */
		spin_lock_irqsave_nested(&nvmeq->q_lock, flags,
					SINGLE_DEPTH_NESTING);
		nvme_process_cq(nvmeq);
		spin_unlock_irqrestore(&nvmeq->q_lock, flags);
	}

	nvme_del_queue_end(req, error);
}

static int nvme_delete_queue(struct nvme_queue *nvmeq, u8 opcode)
{
	struct request_queue *q = nvmeq->dev->ctrl.admin_q;
	struct request *req;
	struct nvme_command cmd;

	memset(&cmd, 0, sizeof(cmd));
	cmd.delete_queue.opcode = opcode;
	cmd.delete_queue.qid = cpu_to_le16(nvmeq->qid);

	req = nvme_alloc_request(q, &cmd, BLK_MQ_REQ_NOWAIT, NVME_QID_ANY);
	if (IS_ERR(req))
		return PTR_ERR(req);

	req->timeout = ADMIN_TIMEOUT;
	req->end_io_data = nvmeq;

	blk_execute_rq_nowait(q, NULL, req, false,
			opcode == nvme_admin_delete_cq ?
				nvme_del_cq_end : nvme_del_queue_end);
	return 0;
}

static void nvme_disable_io_queues(struct nvme_dev *dev)
{
	int pass, queues = dev->online_queues - 1;
	unsigned long timeout;
	u8 opcode = nvme_admin_delete_sq;

	for (pass = 0; pass < 2; pass++) {
		int sent = 0, i = queues;

		reinit_completion(&dev->ioq_wait);
 retry:
		timeout = ADMIN_TIMEOUT;
		for (; i > 0; i--, sent++)
			if (nvme_delete_queue(&dev->queues[i], opcode))
				break;

		while (sent--) {
			timeout = wait_for_completion_io_timeout(&dev->ioq_wait, timeout);
			if (timeout == 0)
				return;
			if (i)
				goto retry;
		}
		opcode = nvme_admin_delete_cq;
	}
}

/*
 * return error value only when tagset allocation failed
 */
static int nvme_dev_add(struct nvme_dev *dev)
{
	int ret;

	if (!dev->ctrl.tagset) {
		dev->tagset.ops = &nvme_mq_ops;
		dev->tagset.nr_hw_queues = dev->online_queues - 1;
		dev->tagset.timeout = NVME_IO_TIMEOUT;
		dev->tagset.numa_node = dev_to_node(dev->dev);
		dev->tagset.queue_depth =
				min_t(int, dev->q_depth, BLK_MQ_MAX_DEPTH) - 1;
		dev->tagset.cmd_size = nvme_pci_cmd_size(dev, false);
		if ((dev->ctrl.sgls & ((1 << 0) | (1 << 1))) && sgl_threshold) {
			dev->tagset.cmd_size = max(dev->tagset.cmd_size,
					nvme_pci_cmd_size(dev, true));
		}
		dev->tagset.flags = BLK_MQ_F_SHOULD_MERGE;
		dev->tagset.driver_data = dev;

		ret = blk_mq_alloc_tag_set(&dev->tagset);
		if (ret) {
			dev_warn(dev->ctrl.device,
				"IO queues tagset allocation failed %d\n", ret);
			return ret;
		}
		dev->ctrl.tagset = &dev->tagset;

		nvme_dbbuf_set(dev);
	} else {
		blk_mq_update_nr_hw_queues(&dev->tagset, dev->online_queues - 1);

		/* Free previously allocated queues that are no longer usable */
		nvme_free_queues(dev, dev->online_queues);
	}

	return 0;
}

static int nvme_pci_enable(struct nvme_dev *dev)
{
	int result = -ENOMEM;
	struct pci_dev *pdev = to_pci_dev(dev->dev);

	if (pci_enable_device_mem(pdev))
		return result;

	pci_set_master(pdev);

	if (dma_set_mask_and_coherent(dev->dev, DMA_BIT_MASK(64)) &&
	    dma_set_mask_and_coherent(dev->dev, DMA_BIT_MASK(32)))
		goto disable;

	if (readl(dev->bar + NVME_REG_CSTS) == -1) {
		result = -ENODEV;
		goto disable;
	}

	/*
	 * Some devices and/or platforms don't advertise or work with INTx
	 * interrupts. Pre-enable a single MSIX or MSI vec for setup. We'll
	 * adjust this later.
	 */
	result = pci_alloc_irq_vectors(pdev, 1, 1, PCI_IRQ_ALL_TYPES);
	if (result < 0)
		return result;

	dev->ctrl.cap = lo_hi_readq(dev->bar + NVME_REG_CAP);

	dev->q_depth = min_t(int, NVME_CAP_MQES(dev->ctrl.cap) + 1,
				io_queue_depth);
	dev->db_stride = 1 << NVME_CAP_STRIDE(dev->ctrl.cap);
	dev->dbs = dev->bar + 4096;

	/*
	 * Temporary fix for the Apple controller found in the MacBook8,1 and
	 * some MacBook7,1 to avoid controller resets and data loss.
	 */
	if (pdev->vendor == PCI_VENDOR_ID_APPLE && pdev->device == 0x2001) {
		dev->q_depth = 2;
		dev_warn(dev->ctrl.device, "detected Apple NVMe controller, "
			"set queue depth=%u to work around controller resets\n",
			dev->q_depth);
	} else if (pdev->vendor == PCI_VENDOR_ID_SAMSUNG &&
		   (pdev->device == 0xa821 || pdev->device == 0xa822) &&
		   NVME_CAP_MQES(dev->ctrl.cap) == 0) {
		dev->q_depth = 64;
		dev_err(dev->ctrl.device, "detected PM1725 NVMe controller, "
                        "set queue depth=%u\n", dev->q_depth);
	}

	nvme_map_cmb(dev);

	pci_enable_pcie_error_reporting(pdev);
	pci_save_state(pdev);
	return 0;

 disable:
	pci_disable_device(pdev);
	return result;
}

static void nvme_dev_unmap(struct nvme_dev *dev)
{
	if (dev->bar)
		iounmap(dev->bar);
	pci_release_mem_regions(to_pci_dev(dev->dev));
}

static void nvme_pci_disable(struct nvme_dev *dev)
{
	struct pci_dev *pdev = to_pci_dev(dev->dev);

	nvme_release_cmb(dev);
	pci_free_irq_vectors(pdev);

	if (pci_is_enabled(pdev)) {
		pci_disable_pcie_error_reporting(pdev);
		pci_disable_device(pdev);
	}
}

static void nvme_dev_disable(struct nvme_dev *dev, bool shutdown)
{
	int i;
	bool dead = true;
	struct pci_dev *pdev = to_pci_dev(dev->dev);

	mutex_lock(&dev->shutdown_lock);
	if (pci_is_enabled(pdev)) {
		u32 csts = readl(dev->bar + NVME_REG_CSTS);

		if (dev->ctrl.state == NVME_CTRL_LIVE ||
		    dev->ctrl.state == NVME_CTRL_RESETTING)
			nvme_start_freeze(&dev->ctrl);
		dead = !!((csts & NVME_CSTS_CFS) || !(csts & NVME_CSTS_RDY) ||
			pdev->error_state  != pci_channel_io_normal);
	}

	/*
	 * Give the controller a chance to complete all entered requests if
	 * doing a safe shutdown.
	 */
	if (!dead) {
		if (shutdown)
			nvme_wait_freeze_timeout(&dev->ctrl, NVME_IO_TIMEOUT);

		/*
		 * If the controller is still alive tell it to stop using the
		 * host memory buffer.  In theory the shutdown / reset should
		 * make sure that it doesn't access the host memoery anymore,
		 * but I'd rather be safe than sorry..
		 */
		if (dev->host_mem_descs)
			nvme_set_host_mem(dev, 0);

	}
	nvme_stop_queues(&dev->ctrl);

	if (!dead) {
		nvme_disable_io_queues(dev);
		nvme_disable_admin_queue(dev, shutdown);
	}
	for (i = dev->ctrl.queue_count - 1; i >= 0; i--)
		nvme_suspend_queue(&dev->queues[i]);

	nvme_pci_disable(dev);

	blk_mq_tagset_busy_iter(&dev->tagset, nvme_cancel_request, &dev->ctrl);
	blk_mq_tagset_busy_iter(&dev->admin_tagset, nvme_cancel_request, &dev->ctrl);

	/*
	 * The driver will not be starting up queues again if shutting down so
	 * must flush all entered requests to their failed completion to avoid
	 * deadlocking blk-mq hot-cpu notifier.
	 */
	if (shutdown)
		nvme_start_queues(&dev->ctrl);
	mutex_unlock(&dev->shutdown_lock);
}

static int nvme_setup_prp_pools(struct nvme_dev *dev)
{
	dev->prp_page_pool = dma_pool_create("prp list page", dev->dev,
						PAGE_SIZE, PAGE_SIZE, 0);
	if (!dev->prp_page_pool)
		return -ENOMEM;

	/* Optimisation for I/Os between 4k and 128k */
	dev->prp_small_pool = dma_pool_create("prp list 256", dev->dev,
						256, 256, 0);
	if (!dev->prp_small_pool) {
		dma_pool_destroy(dev->prp_page_pool);
		return -ENOMEM;
	}
	return 0;
}

static void nvme_release_prp_pools(struct nvme_dev *dev)
{
	dma_pool_destroy(dev->prp_page_pool);
	dma_pool_destroy(dev->prp_small_pool);
}

static void nvme_pci_free_ctrl(struct nvme_ctrl *ctrl)
{
	struct nvme_dev *dev = to_nvme_dev(ctrl);

	nvme_dbbuf_dma_free(dev);
	put_device(dev->dev);
	if (dev->tagset.tags)
		blk_mq_free_tag_set(&dev->tagset);
	if (dev->ctrl.admin_q)
		blk_put_queue(dev->ctrl.admin_q);
	kfree(dev->queues);
	free_opal_dev(dev->ctrl.opal_dev);
	kfree(dev);
}

static void nvme_remove_dead_ctrl(struct nvme_dev *dev, int status)
{
	dev_warn(dev->ctrl.device, "Removing after probe failure status: %d\n", status);

	nvme_get_ctrl(&dev->ctrl);
	nvme_dev_disable(dev, false);
	if (!queue_work(nvme_wq, &dev->remove_work))
		nvme_put_ctrl(&dev->ctrl);
}

static void nvme_reset_work(struct work_struct *work)
{
	struct nvme_dev *dev =
		container_of(work, struct nvme_dev, ctrl.reset_work);
	bool was_suspend = !!(dev->ctrl.ctrl_config & NVME_CC_SHN_NORMAL);
	int result = -ENODEV;
	enum nvme_ctrl_state new_state = NVME_CTRL_LIVE;

	if (WARN_ON(dev->ctrl.state != NVME_CTRL_RESETTING))
		goto out;

	/*
	 * If we're called to reset a live controller first shut it down before
	 * moving on.
	 */
	if (dev->ctrl.ctrl_config & NVME_CC_ENABLE)
		nvme_dev_disable(dev, false);

	/*
	 * Introduce CONNECTING state from nvme-fc/rdma transports to mark the
	 * initializing procedure here.
	 */
	if (!nvme_change_ctrl_state(&dev->ctrl, NVME_CTRL_CONNECTING)) {
		dev_warn(dev->ctrl.device,
			"failed to mark controller CONNECTING\n");
		goto out;
	}

	result = nvme_pci_enable(dev);
	if (result)
		goto out;

	result = nvme_pci_configure_admin_queue(dev);
	if (result)
		goto out;

	result = nvme_alloc_admin_tags(dev);
	if (result)
		goto out;

	result = nvme_init_identify(&dev->ctrl);
	if (result)
		goto out;

	if (dev->ctrl.oacs & NVME_CTRL_OACS_SEC_SUPP) {
		if (!dev->ctrl.opal_dev)
			dev->ctrl.opal_dev =
				init_opal_dev(&dev->ctrl, &nvme_sec_submit);
		else if (was_suspend)
			opal_unlock_from_suspend(dev->ctrl.opal_dev);
	} else {
		free_opal_dev(dev->ctrl.opal_dev);
		dev->ctrl.opal_dev = NULL;
	}

	if (dev->ctrl.oacs & NVME_CTRL_OACS_DBBUF_SUPP) {
		result = nvme_dbbuf_dma_alloc(dev);
		if (result)
			dev_warn(dev->dev,
				 "unable to allocate dma for dbbuf\n");
	}

	if (dev->ctrl.hmpre) {
		result = nvme_setup_host_mem(dev);
		if (result < 0)
			goto out;
	}

	result = nvme_setup_io_queues(dev);
	if (result)
		goto out;

	/*
	 * Keep the controller around but remove all namespaces if we don't have
	 * any working I/O queue.
	 */
	if (dev->online_queues < 2) {
		dev_warn(dev->ctrl.device, "IO queues not created\n");
		nvme_kill_queues(&dev->ctrl);
		nvme_remove_namespaces(&dev->ctrl);
		new_state = NVME_CTRL_ADMIN_ONLY;
	} else {
		nvme_start_queues(&dev->ctrl);
		nvme_wait_freeze(&dev->ctrl);
		/* hit this only when allocate tagset fails */
		if (nvme_dev_add(dev))
			new_state = NVME_CTRL_ADMIN_ONLY;
		nvme_unfreeze(&dev->ctrl);
	}

	/*
	 * If only admin queue live, keep it to do further investigation or
	 * recovery.
	 */
	if (!nvme_change_ctrl_state(&dev->ctrl, new_state)) {
		dev_warn(dev->ctrl.device,
			"failed to mark controller state %d\n", new_state);
		goto out;
	}

	nvme_start_ctrl(&dev->ctrl);
	return;

 out:
	nvme_remove_dead_ctrl(dev, result);
}

static void nvme_remove_dead_ctrl_work(struct work_struct *work)
{
	struct nvme_dev *dev = container_of(work, struct nvme_dev, remove_work);
	struct pci_dev *pdev = to_pci_dev(dev->dev);

	nvme_kill_queues(&dev->ctrl);
	if (pci_get_drvdata(pdev))
		device_release_driver(&pdev->dev);
	nvme_put_ctrl(&dev->ctrl);
}

static int nvme_pci_reg_read32(struct nvme_ctrl *ctrl, u32 off, u32 *val)
{
	*val = readl(to_nvme_dev(ctrl)->bar + off);
	return 0;
}

static int nvme_pci_reg_write32(struct nvme_ctrl *ctrl, u32 off, u32 val)
{
	writel(val, to_nvme_dev(ctrl)->bar + off);
	return 0;
}

static int nvme_pci_reg_read64(struct nvme_ctrl *ctrl, u32 off, u64 *val)
{
	*val = readq(to_nvme_dev(ctrl)->bar + off);
	return 0;
}

static const struct nvme_ctrl_ops nvme_pci_ctrl_ops = {
	.name			= "pcie",
	.module			= THIS_MODULE,
	.flags			= NVME_F_METADATA_SUPPORTED,
	.reg_read32		= nvme_pci_reg_read32,
	.reg_write32		= nvme_pci_reg_write32,
	.reg_read64		= nvme_pci_reg_read64,
	.free_ctrl		= nvme_pci_free_ctrl,
	.submit_async_event	= nvme_pci_submit_async_event,
};

static int nvme_dev_map(struct nvme_dev *dev)
{
	struct pci_dev *pdev = to_pci_dev(dev->dev);

	if (pci_request_mem_regions(pdev, "nvme"))
		return -ENODEV;

	if (nvme_remap_bar(dev, NVME_REG_DBS + 4096))
		goto release;

	return 0;
  release:
	pci_release_mem_regions(pdev);
	return -ENODEV;
}

static unsigned long check_vendor_combination_bug(struct pci_dev *pdev)
{
	if (pdev->vendor == 0x144d && pdev->device == 0xa802) {
		/*
		 * Several Samsung devices seem to drop off the PCIe bus
		 * randomly when APST is on and uses the deepest sleep state.
		 * This has been observed on a Samsung "SM951 NVMe SAMSUNG
		 * 256GB", a "PM951 NVMe SAMSUNG 512GB", and a "Samsung SSD
		 * 950 PRO 256GB", but it seems to be restricted to two Dell
		 * laptops.
		 */
		if (dmi_match(DMI_SYS_VENDOR, "Dell Inc.") &&
		    (dmi_match(DMI_PRODUCT_NAME, "XPS 15 9550") ||
		     dmi_match(DMI_PRODUCT_NAME, "Precision 5510")))
			return NVME_QUIRK_NO_DEEPEST_PS;
	} else if (pdev->vendor == 0x144d && pdev->device == 0xa804) {
		/*
		 * Samsung SSD 960 EVO drops off the PCIe bus after system
		 * suspend on a Ryzen board, ASUS PRIME B350M-A.
		 */
		if (dmi_match(DMI_BOARD_VENDOR, "ASUSTeK COMPUTER INC.") &&
		    dmi_match(DMI_BOARD_NAME, "PRIME B350M-A"))
			return NVME_QUIRK_NO_APST;
	}

	return 0;
}

static int nvme_probe(struct pci_dev *pdev, const struct pci_device_id *id)
{
	int node, result = -ENOMEM;
	struct nvme_dev *dev;
	unsigned long quirks = id->driver_data;

	node = dev_to_node(&pdev->dev);
	if (node == NUMA_NO_NODE)
		set_dev_node(&pdev->dev, first_memory_node);

	dev = kzalloc_node(sizeof(*dev), GFP_KERNEL, node);
	if (!dev)
		return -ENOMEM;

	dev->queues = kcalloc_node(num_possible_cpus() + 1,
			sizeof(struct nvme_queue), GFP_KERNEL, node);
	if (!dev->queues)
		goto free;

	dev->dev = get_device(&pdev->dev);
	pci_set_drvdata(pdev, dev);

	result = nvme_dev_map(dev);
	if (result)
		goto put_pci;

	INIT_WORK(&dev->ctrl.reset_work, nvme_reset_work);
	INIT_WORK(&dev->remove_work, nvme_remove_dead_ctrl_work);
	mutex_init(&dev->shutdown_lock);
	init_completion(&dev->ioq_wait);

	result = nvme_setup_prp_pools(dev);
	if (result)
		goto unmap;

	quirks |= check_vendor_combination_bug(pdev);

	result = nvme_init_ctrl(&dev->ctrl, &pdev->dev, &nvme_pci_ctrl_ops,
			quirks);
	if (result)
		goto release_pools;

	dev_info(dev->ctrl.device, "pci function %s\n", dev_name(&pdev->dev));

	nvme_reset_ctrl(&dev->ctrl);

	return 0;

 release_pools:
	nvme_release_prp_pools(dev);
 unmap:
	nvme_dev_unmap(dev);
 put_pci:
	put_device(dev->dev);
 free:
	kfree(dev->queues);
	kfree(dev);
	return result;
}

static void nvme_reset_prepare(struct pci_dev *pdev)
{
	struct nvme_dev *dev = pci_get_drvdata(pdev);
	nvme_dev_disable(dev, false);
}

static void nvme_reset_done(struct pci_dev *pdev)
{
	struct nvme_dev *dev = pci_get_drvdata(pdev);
	nvme_reset_ctrl_sync(&dev->ctrl);
}

static void nvme_shutdown(struct pci_dev *pdev)
{
	struct nvme_dev *dev = pci_get_drvdata(pdev);
	nvme_dev_disable(dev, true);
}

/*
 * The driver's remove may be called on a device in a partially initialized
 * state. This function must not have any dependencies on the device state in
 * order to proceed.
 */
static void nvme_remove(struct pci_dev *pdev)
{
	struct nvme_dev *dev = pci_get_drvdata(pdev);

	nvme_change_ctrl_state(&dev->ctrl, NVME_CTRL_DELETING);

	cancel_work_sync(&dev->ctrl.reset_work);
	pci_set_drvdata(pdev, NULL);

	if (!pci_device_is_present(pdev)) {
		nvme_change_ctrl_state(&dev->ctrl, NVME_CTRL_DEAD);
		nvme_dev_disable(dev, false);
	}

	flush_work(&dev->ctrl.reset_work);
	nvme_stop_ctrl(&dev->ctrl);
	nvme_remove_namespaces(&dev->ctrl);
	nvme_dev_disable(dev, true);
	nvme_free_host_mem(dev);
	nvme_dev_remove_admin(dev);
	nvme_free_queues(dev, 0);
	nvme_uninit_ctrl(&dev->ctrl);
	nvme_release_prp_pools(dev);
	nvme_dev_unmap(dev);
	nvme_put_ctrl(&dev->ctrl);
}

static int nvme_pci_sriov_configure(struct pci_dev *pdev, int numvfs)
{
	int ret = 0;

	if (numvfs == 0) {
		if (pci_vfs_assigned(pdev)) {
			dev_warn(&pdev->dev,
				"Cannot disable SR-IOV VFs while assigned\n");
			return -EPERM;
		}
		pci_disable_sriov(pdev);
		return 0;
	}

	ret = pci_enable_sriov(pdev, numvfs);
	return ret ? ret : numvfs;
}

#ifdef CONFIG_PM_SLEEP
static int nvme_suspend(struct device *dev)
{
	struct pci_dev *pdev = to_pci_dev(dev);
	struct nvme_dev *ndev = pci_get_drvdata(pdev);

	nvme_dev_disable(ndev, true);
	return 0;
}

static int nvme_resume(struct device *dev)
{
	struct pci_dev *pdev = to_pci_dev(dev);
	struct nvme_dev *ndev = pci_get_drvdata(pdev);

	nvme_reset_ctrl(&ndev->ctrl);
	return 0;
}
#endif

static SIMPLE_DEV_PM_OPS(nvme_dev_pm_ops, nvme_suspend, nvme_resume);

static pci_ers_result_t nvme_error_detected(struct pci_dev *pdev,
						pci_channel_state_t state)
{
	struct nvme_dev *dev = pci_get_drvdata(pdev);

	/*
	 * A frozen channel requires a reset. When detected, this method will
	 * shutdown the controller to quiesce. The controller will be restarted
	 * after the slot reset through driver's slot_reset callback.
	 */
	switch (state) {
	case pci_channel_io_normal:
		return PCI_ERS_RESULT_CAN_RECOVER;
	case pci_channel_io_frozen:
		dev_warn(dev->ctrl.device,
			"frozen state error detected, reset controller\n");
		nvme_dev_disable(dev, false);
		return PCI_ERS_RESULT_NEED_RESET;
	case pci_channel_io_perm_failure:
		dev_warn(dev->ctrl.device,
			"failure state error detected, request disconnect\n");
		return PCI_ERS_RESULT_DISCONNECT;
	}
	return PCI_ERS_RESULT_NEED_RESET;
}

static pci_ers_result_t nvme_slot_reset(struct pci_dev *pdev)
{
	struct nvme_dev *dev = pci_get_drvdata(pdev);

	dev_info(dev->ctrl.device, "restart after slot reset\n");
	pci_restore_state(pdev);
	nvme_reset_ctrl(&dev->ctrl);
	return PCI_ERS_RESULT_RECOVERED;
}

static void nvme_error_resume(struct pci_dev *pdev)
{
	pci_cleanup_aer_uncorrect_error_status(pdev);
}

static const struct pci_error_handlers nvme_err_handler = {
	.error_detected	= nvme_error_detected,
	.slot_reset	= nvme_slot_reset,
	.resume		= nvme_error_resume,
	.reset_prepare	= nvme_reset_prepare,
	.reset_done	= nvme_reset_done,
};

static const struct pci_device_id nvme_id_table[] = {
	{ PCI_VDEVICE(INTEL, 0x0953),
		.driver_data = NVME_QUIRK_STRIPE_SIZE |
				NVME_QUIRK_DEALLOCATE_ZEROES, },
	{ PCI_VDEVICE(INTEL, 0x0a53),
		.driver_data = NVME_QUIRK_STRIPE_SIZE |
				NVME_QUIRK_DEALLOCATE_ZEROES, },
	{ PCI_VDEVICE(INTEL, 0x0a54),
		.driver_data = NVME_QUIRK_STRIPE_SIZE |
				NVME_QUIRK_DEALLOCATE_ZEROES, },
	{ PCI_VDEVICE(INTEL, 0x0a55),
		.driver_data = NVME_QUIRK_STRIPE_SIZE |
				NVME_QUIRK_DEALLOCATE_ZEROES, },
	{ PCI_VDEVICE(INTEL, 0xf1a5),	/* Intel 600P/P3100 */
		.driver_data = NVME_QUIRK_NO_DEEPEST_PS },
	{ PCI_VDEVICE(INTEL, 0x5845),	/* Qemu emulated controller */
		.driver_data = NVME_QUIRK_IDENTIFY_CNS, },
	{ PCI_DEVICE(0x1c58, 0x0003),	/* HGST adapter */
		.driver_data = NVME_QUIRK_DELAY_BEFORE_CHK_RDY, },
	{ PCI_DEVICE(0x1c58, 0x0023),	/* WDC SN200 adapter */
		.driver_data = NVME_QUIRK_DELAY_BEFORE_CHK_RDY, },
	{ PCI_DEVICE(0x1c5f, 0x0540),	/* Memblaze Pblaze4 adapter */
		.driver_data = NVME_QUIRK_DELAY_BEFORE_CHK_RDY, },
	{ PCI_DEVICE(0x144d, 0xa821),   /* Samsung PM1725 */
		.driver_data = NVME_QUIRK_DELAY_BEFORE_CHK_RDY, },
	{ PCI_DEVICE(0x144d, 0xa822),   /* Samsung PM1725a */
		.driver_data = NVME_QUIRK_DELAY_BEFORE_CHK_RDY, },
	{ PCI_DEVICE(0x1d1d, 0x1f1f),	/* LighNVM qemu device */
		.driver_data = NVME_QUIRK_LIGHTNVM, },
	{ PCI_DEVICE(0x1d1d, 0x2807),	/* CNEX WL */
		.driver_data = NVME_QUIRK_LIGHTNVM, },
	{ PCI_DEVICE_CLASS(PCI_CLASS_STORAGE_EXPRESS, 0xffffff) },
	{ PCI_DEVICE(PCI_VENDOR_ID_APPLE, 0x2001) },
	{ PCI_DEVICE(PCI_VENDOR_ID_APPLE, 0x2003) },
	{ 0, }
};
MODULE_DEVICE_TABLE(pci, nvme_id_table);

static struct pci_driver nvme_driver = {
	.name		= "nvme",
	.id_table	= nvme_id_table,
	.probe		= nvme_probe,
	.remove		= nvme_remove,
	.shutdown	= nvme_shutdown,
	.driver		= {
		.pm	= &nvme_dev_pm_ops,
	},
	.sriov_configure = nvme_pci_sriov_configure,
	.err_handler	= &nvme_err_handler,
};

static int __init nvme_init(void)
{
	return pci_register_driver(&nvme_driver);
}

static void __exit nvme_exit(void)
{
	pci_unregister_driver(&nvme_driver);
	flush_workqueue(nvme_wq);
	_nvme_check_size();
}

MODULE_AUTHOR("Matthew Wilcox <willy@linux.intel.com>");
MODULE_LICENSE("GPL");
MODULE_VERSION("1.0");
module_init(nvme_init);
module_exit(nvme_exit);<|MERGE_RESOLUTION|>--- conflicted
+++ resolved
@@ -335,7 +335,6 @@
  * page can accommodate 256 SGL descriptors.
  */
 static int nvme_pci_npages_sgl(unsigned int num_seg)
-<<<<<<< HEAD
 {
 	return DIV_ROUND_UP(num_seg * sizeof(struct nvme_sgl_desc), PAGE_SIZE);
 }
@@ -343,15 +342,6 @@
 static unsigned int nvme_pci_iod_alloc_size(struct nvme_dev *dev,
 		unsigned int size, unsigned int nseg, bool use_sgl)
 {
-=======
-{
-	return DIV_ROUND_UP(num_seg * sizeof(struct nvme_sgl_desc), PAGE_SIZE);
-}
-
-static unsigned int nvme_pci_iod_alloc_size(struct nvme_dev *dev,
-		unsigned int size, unsigned int nseg, bool use_sgl)
-{
->>>>>>> 661e50bc
 	size_t alloc_size;
 
 	if (use_sgl)
@@ -453,7 +443,6 @@
 }
 
 static void **nvme_pci_iod_list(struct request *req)
-<<<<<<< HEAD
 {
 	struct nvme_iod *iod = blk_mq_rq_to_pdu(req);
 	return (void **)(iod->sg + blk_rq_nr_phys_segments(req));
@@ -462,16 +451,6 @@
 static inline bool nvme_pci_use_sgls(struct nvme_dev *dev, struct request *req)
 {
 	struct nvme_iod *iod = blk_mq_rq_to_pdu(req);
-=======
-{
-	struct nvme_iod *iod = blk_mq_rq_to_pdu(req);
-	return (void **)(iod->sg + blk_rq_nr_phys_segments(req));
-}
-
-static inline bool nvme_pci_use_sgls(struct nvme_dev *dev, struct request *req)
-{
-	struct nvme_iod *iod = blk_mq_rq_to_pdu(req);
->>>>>>> 661e50bc
 	int nseg = blk_rq_nr_phys_segments(req);
 	unsigned int avg_seg_size;
 
