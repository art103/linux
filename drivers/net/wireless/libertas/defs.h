--- conflicted
+++ resolved
@@ -234,11 +234,8 @@
 /** Mesh enable bit in FW capability */
 #define MESH_CAPINFO_ENABLE_MASK			(1<<16)
 
-<<<<<<< HEAD
-=======
 /** FW definition from Marvell v4 */
 #define MRVL_FW_V4					(0x04)
->>>>>>> 80ffb3cc
 /** FW definition from Marvell v5 */
 #define MRVL_FW_V5					(0x05)
 /** FW definition from Marvell v10 */
