// SPDX-License-Identifier: GPL-2.0-only
/*
 * Copyright (c) 2012  Bjørn Mork <bjorn@mork.no>
 *
 * The probing code is heavily inspired by cdc_ether, which is:
 * Copyright (C) 2003-2005 by David Brownell
 * Copyright (C) 2006 by Ole Andre Vadla Ravnas (ActiveSync)
 */

#include <linux/module.h>
#include <linux/sched/signal.h>
#include <linux/netdevice.h>
#include <linux/ethtool.h>
#include <linux/etherdevice.h>
#include <linux/if_arp.h>
#include <linux/mii.h>
#include <linux/rtnetlink.h>
#include <linux/usb.h>
#include <linux/usb/cdc.h>
#include <linux/usb/usbnet.h>
#include <linux/usb/cdc-wdm.h>
#include <linux/u64_stats_sync.h>

/* This driver supports wwan (3G/LTE/?) devices using a vendor
 * specific management protocol called Qualcomm MSM Interface (QMI) -
 * in addition to the more common AT commands over serial interface
 * management
 *
 * QMI is wrapped in CDC, using CDC encapsulated commands on the
 * control ("master") interface of a two-interface CDC Union
 * resembling standard CDC ECM.  The devices do not use the control
 * interface for any other CDC messages.  Most likely because the
 * management protocol is used in place of the standard CDC
 * notifications NOTIFY_NETWORK_CONNECTION and NOTIFY_SPEED_CHANGE
 *
 * Alternatively, control and data functions can be combined in a
 * single USB interface.
 *
 * Handling a protocol like QMI is out of the scope for any driver.
 * It is exported as a character device using the cdc-wdm driver as
 * a subdriver, enabling userspace applications ("modem managers") to
 * handle it.
 *
 * These devices may alternatively/additionally be configured using AT
 * commands on a serial interface
 */

/* driver specific data */
struct qmi_wwan_state {
	struct usb_driver *subdriver;
	atomic_t pmcount;
	unsigned long flags;
	struct usb_interface *control;
	struct usb_interface *data;
};

enum qmi_wwan_flags {
	QMI_WWAN_FLAG_RAWIP = 1 << 0,
	QMI_WWAN_FLAG_MUX = 1 << 1,
};

enum qmi_wwan_quirks {
	QMI_WWAN_QUIRK_DTR = 1 << 0,	/* needs "set DTR" request */
};

struct qmimux_hdr {
	u8 pad;
	u8 mux_id;
	__be16 pkt_len;
};

struct qmimux_priv {
	struct net_device *real_dev;
	u8 mux_id;
	struct pcpu_sw_netstats __percpu *stats64;
};

static int qmimux_open(struct net_device *dev)
{
	struct qmimux_priv *priv = netdev_priv(dev);
	struct net_device *real_dev = priv->real_dev;

	if (!(priv->real_dev->flags & IFF_UP))
		return -ENETDOWN;

	if (netif_carrier_ok(real_dev))
		netif_carrier_on(dev);
	return 0;
}

static int qmimux_stop(struct net_device *dev)
{
	netif_carrier_off(dev);
	return 0;
}

static netdev_tx_t qmimux_start_xmit(struct sk_buff *skb, struct net_device *dev)
{
	struct qmimux_priv *priv = netdev_priv(dev);
	unsigned int len = skb->len;
	struct qmimux_hdr *hdr;
	netdev_tx_t ret;

	hdr = skb_push(skb, sizeof(struct qmimux_hdr));
	hdr->pad = 0;
	hdr->mux_id = priv->mux_id;
	hdr->pkt_len = cpu_to_be16(len);
	skb->dev = priv->real_dev;
	ret = dev_queue_xmit(skb);

	if (likely(ret == NET_XMIT_SUCCESS || ret == NET_XMIT_CN)) {
		struct pcpu_sw_netstats *stats64 = this_cpu_ptr(priv->stats64);

		u64_stats_update_begin(&stats64->syncp);
		stats64->tx_packets++;
		stats64->tx_bytes += len;
		u64_stats_update_end(&stats64->syncp);
	} else {
		dev->stats.tx_dropped++;
	}

	return ret;
}

static void qmimux_get_stats64(struct net_device *net,
			       struct rtnl_link_stats64 *stats)
{
	struct qmimux_priv *priv = netdev_priv(net);
	unsigned int start;
	int cpu;

	netdev_stats_to_stats64(stats, &net->stats);

	for_each_possible_cpu(cpu) {
		struct pcpu_sw_netstats *stats64;
		u64 rx_packets, rx_bytes;
		u64 tx_packets, tx_bytes;

		stats64 = per_cpu_ptr(priv->stats64, cpu);

		do {
			start = u64_stats_fetch_begin_irq(&stats64->syncp);
			rx_packets = stats64->rx_packets;
			rx_bytes = stats64->rx_bytes;
			tx_packets = stats64->tx_packets;
			tx_bytes = stats64->tx_bytes;
		} while (u64_stats_fetch_retry_irq(&stats64->syncp, start));

		stats->rx_packets += rx_packets;
		stats->rx_bytes += rx_bytes;
		stats->tx_packets += tx_packets;
		stats->tx_bytes += tx_bytes;
	}
}

static const struct net_device_ops qmimux_netdev_ops = {
	.ndo_open        = qmimux_open,
	.ndo_stop        = qmimux_stop,
	.ndo_start_xmit  = qmimux_start_xmit,
	.ndo_get_stats64 = qmimux_get_stats64,
};

static void qmimux_setup(struct net_device *dev)
{
	dev->header_ops      = NULL;  /* No header */
	dev->type            = ARPHRD_NONE;
	dev->hard_header_len = 0;
	dev->addr_len        = 0;
	dev->flags           = IFF_POINTOPOINT | IFF_NOARP | IFF_MULTICAST;
	dev->netdev_ops      = &qmimux_netdev_ops;
	dev->mtu             = 1500;
	dev->needs_free_netdev = true;
}

static struct net_device *qmimux_find_dev(struct usbnet *dev, u8 mux_id)
{
	struct qmimux_priv *priv;
	struct list_head *iter;
	struct net_device *ldev;

	rcu_read_lock();
	netdev_for_each_upper_dev_rcu(dev->net, ldev, iter) {
		priv = netdev_priv(ldev);
		if (priv->mux_id == mux_id) {
			rcu_read_unlock();
			return ldev;
		}
	}
	rcu_read_unlock();
	return NULL;
}

static bool qmimux_has_slaves(struct usbnet *dev)
{
	return !list_empty(&dev->net->adj_list.upper);
}

static int qmimux_rx_fixup(struct usbnet *dev, struct sk_buff *skb)
{
	unsigned int len, offset = 0, pad_len, pkt_len;
	struct qmimux_hdr *hdr;
	struct net_device *net;
	struct sk_buff *skbn;
	u8 qmimux_hdr_sz = sizeof(*hdr);

	while (offset + qmimux_hdr_sz < skb->len) {
		hdr = (struct qmimux_hdr *)(skb->data + offset);
		len = be16_to_cpu(hdr->pkt_len);

		/* drop the packet, bogus length */
		if (offset + len + qmimux_hdr_sz > skb->len)
			return 0;

		/* control packet, we do not know what to do */
		if (hdr->pad & 0x80)
			goto skip;

		/* extract padding length and check for valid length info */
		pad_len = hdr->pad & 0x3f;
		if (len == 0 || pad_len >= len)
			goto skip;
		pkt_len = len - pad_len;

		net = qmimux_find_dev(dev, hdr->mux_id);
		if (!net)
			goto skip;
		skbn = netdev_alloc_skb(net, pkt_len);
		if (!skbn)
			return 0;
		skbn->dev = net;

		switch (skb->data[offset + qmimux_hdr_sz] & 0xf0) {
		case 0x40:
			skbn->protocol = htons(ETH_P_IP);
			break;
		case 0x60:
			skbn->protocol = htons(ETH_P_IPV6);
			break;
		default:
			/* not ip - do not know what to do */
			goto skip;
		}

		skb_put_data(skbn, skb->data + offset + qmimux_hdr_sz, pkt_len);
		if (netif_rx(skbn) != NET_RX_SUCCESS) {
			net->stats.rx_errors++;
			return 0;
		} else {
			struct pcpu_sw_netstats *stats64;
			struct qmimux_priv *priv = netdev_priv(net);

			stats64 = this_cpu_ptr(priv->stats64);
			u64_stats_update_begin(&stats64->syncp);
			stats64->rx_packets++;
			stats64->rx_bytes += pkt_len;
			u64_stats_update_end(&stats64->syncp);
		}

skip:
		offset += len + qmimux_hdr_sz;
	}
	return 1;
}

static int qmimux_register_device(struct net_device *real_dev, u8 mux_id)
{
	struct net_device *new_dev;
	struct qmimux_priv *priv;
	int err;

	new_dev = alloc_netdev(sizeof(struct qmimux_priv),
			       "qmimux%d", NET_NAME_UNKNOWN, qmimux_setup);
	if (!new_dev)
		return -ENOBUFS;

	dev_net_set(new_dev, dev_net(real_dev));
	priv = netdev_priv(new_dev);
	priv->mux_id = mux_id;
	priv->real_dev = real_dev;

	priv->stats64 = netdev_alloc_pcpu_stats(struct pcpu_sw_netstats);
	if (!priv->stats64) {
		err = -ENOBUFS;
		goto out_free_newdev;
	}

	err = register_netdevice(new_dev);
	if (err < 0)
		goto out_free_newdev;

	/* Account for reference in struct qmimux_priv_priv */
	dev_hold(real_dev);

	err = netdev_upper_dev_link(real_dev, new_dev, NULL);
	if (err)
		goto out_unregister_netdev;

	netif_stacked_transfer_operstate(real_dev, new_dev);

	return 0;

out_unregister_netdev:
	unregister_netdevice(new_dev);
	dev_put(real_dev);

out_free_newdev:
	free_netdev(new_dev);
	return err;
}

static void qmimux_unregister_device(struct net_device *dev,
				     struct list_head *head)
{
	struct qmimux_priv *priv = netdev_priv(dev);
	struct net_device *real_dev = priv->real_dev;

	free_percpu(priv->stats64);
	netdev_upper_dev_unlink(real_dev, dev);
	unregister_netdevice_queue(dev, head);

	/* Get rid of the reference to real_dev */
	dev_put(real_dev);
}

static void qmi_wwan_netdev_setup(struct net_device *net)
{
	struct usbnet *dev = netdev_priv(net);
	struct qmi_wwan_state *info = (void *)&dev->data;

	if (info->flags & QMI_WWAN_FLAG_RAWIP) {
		net->header_ops      = NULL;  /* No header */
		net->type            = ARPHRD_NONE;
		net->hard_header_len = 0;
		net->addr_len        = 0;
		net->flags           = IFF_POINTOPOINT | IFF_NOARP | IFF_MULTICAST;
		set_bit(EVENT_NO_IP_ALIGN, &dev->flags);
		netdev_dbg(net, "mode: raw IP\n");
	} else if (!net->header_ops) { /* don't bother if already set */
		ether_setup(net);
		/* Restoring min/max mtu values set originally by usbnet */
		net->min_mtu = 0;
		net->max_mtu = ETH_MAX_MTU;
		clear_bit(EVENT_NO_IP_ALIGN, &dev->flags);
		netdev_dbg(net, "mode: Ethernet\n");
	}

	/* recalculate buffers after changing hard_header_len */
	usbnet_change_mtu(net, net->mtu);
}

static ssize_t raw_ip_show(struct device *d, struct device_attribute *attr, char *buf)
{
	struct usbnet *dev = netdev_priv(to_net_dev(d));
	struct qmi_wwan_state *info = (void *)&dev->data;

	return sprintf(buf, "%c\n", info->flags & QMI_WWAN_FLAG_RAWIP ? 'Y' : 'N');
}

static ssize_t raw_ip_store(struct device *d,  struct device_attribute *attr, const char *buf, size_t len)
{
	struct usbnet *dev = netdev_priv(to_net_dev(d));
	struct qmi_wwan_state *info = (void *)&dev->data;
	bool enable;
	int ret;

	if (strtobool(buf, &enable))
		return -EINVAL;

	/* no change? */
	if (enable == (info->flags & QMI_WWAN_FLAG_RAWIP))
		return len;

	if (!rtnl_trylock())
		return restart_syscall();

	/* we don't want to modify a running netdev */
	if (netif_running(dev->net)) {
		netdev_err(dev->net, "Cannot change a running device\n");
		ret = -EBUSY;
		goto err;
	}

	/* let other drivers deny the change */
	ret = call_netdevice_notifiers(NETDEV_PRE_TYPE_CHANGE, dev->net);
	ret = notifier_to_errno(ret);
	if (ret) {
		netdev_err(dev->net, "Type change was refused\n");
		goto err;
	}

	if (enable)
		info->flags |= QMI_WWAN_FLAG_RAWIP;
	else
		info->flags &= ~QMI_WWAN_FLAG_RAWIP;
	qmi_wwan_netdev_setup(dev->net);
	call_netdevice_notifiers(NETDEV_POST_TYPE_CHANGE, dev->net);
	ret = len;
err:
	rtnl_unlock();
	return ret;
}

static ssize_t add_mux_show(struct device *d, struct device_attribute *attr, char *buf)
{
	struct net_device *dev = to_net_dev(d);
	struct qmimux_priv *priv;
	struct list_head *iter;
	struct net_device *ldev;
	ssize_t count = 0;

	rcu_read_lock();
	netdev_for_each_upper_dev_rcu(dev, ldev, iter) {
		priv = netdev_priv(ldev);
		count += scnprintf(&buf[count], PAGE_SIZE - count,
				   "0x%02x\n", priv->mux_id);
	}
	rcu_read_unlock();
	return count;
}

static ssize_t add_mux_store(struct device *d,  struct device_attribute *attr, const char *buf, size_t len)
{
	struct usbnet *dev = netdev_priv(to_net_dev(d));
	struct qmi_wwan_state *info = (void *)&dev->data;
	u8 mux_id;
	int ret;

	if (kstrtou8(buf, 0, &mux_id))
		return -EINVAL;

	/* mux_id [1 - 254] for compatibility with ip(8) and the rmnet driver */
	if (mux_id < 1 || mux_id > 254)
		return -EINVAL;

	if (!rtnl_trylock())
		return restart_syscall();

	if (qmimux_find_dev(dev, mux_id)) {
		netdev_err(dev->net, "mux_id already present\n");
		ret = -EINVAL;
		goto err;
	}

	/* we don't want to modify a running netdev */
	if (netif_running(dev->net)) {
		netdev_err(dev->net, "Cannot change a running device\n");
		ret = -EBUSY;
		goto err;
	}

	ret = qmimux_register_device(dev->net, mux_id);
	if (!ret) {
		info->flags |= QMI_WWAN_FLAG_MUX;
		ret = len;
	}
err:
	rtnl_unlock();
	return ret;
}

static ssize_t del_mux_show(struct device *d, struct device_attribute *attr, char *buf)
{
	return add_mux_show(d, attr, buf);
}

static ssize_t del_mux_store(struct device *d,  struct device_attribute *attr, const char *buf, size_t len)
{
	struct usbnet *dev = netdev_priv(to_net_dev(d));
	struct qmi_wwan_state *info = (void *)&dev->data;
	struct net_device *del_dev;
	u8 mux_id;
	int ret = 0;

	if (kstrtou8(buf, 0, &mux_id))
		return -EINVAL;

	if (!rtnl_trylock())
		return restart_syscall();

	/* we don't want to modify a running netdev */
	if (netif_running(dev->net)) {
		netdev_err(dev->net, "Cannot change a running device\n");
		ret = -EBUSY;
		goto err;
	}

	del_dev = qmimux_find_dev(dev, mux_id);
	if (!del_dev) {
		netdev_err(dev->net, "mux_id not present\n");
		ret = -EINVAL;
		goto err;
	}
	qmimux_unregister_device(del_dev, NULL);

	if (!qmimux_has_slaves(dev))
		info->flags &= ~QMI_WWAN_FLAG_MUX;
	ret = len;
err:
	rtnl_unlock();
	return ret;
}

static DEVICE_ATTR_RW(raw_ip);
static DEVICE_ATTR_RW(add_mux);
static DEVICE_ATTR_RW(del_mux);

static struct attribute *qmi_wwan_sysfs_attrs[] = {
	&dev_attr_raw_ip.attr,
	&dev_attr_add_mux.attr,
	&dev_attr_del_mux.attr,
	NULL,
};

static struct attribute_group qmi_wwan_sysfs_attr_group = {
	.name = "qmi",
	.attrs = qmi_wwan_sysfs_attrs,
};

/* default ethernet address used by the modem */
static const u8 default_modem_addr[ETH_ALEN] = {0x02, 0x50, 0xf3};

static const u8 buggy_fw_addr[ETH_ALEN] = {0x00, 0xa0, 0xc6, 0x00, 0x00, 0x00};

/* Make up an ethernet header if the packet doesn't have one.
 *
 * A firmware bug common among several devices cause them to send raw
 * IP packets under some circumstances.  There is no way for the
 * driver/host to know when this will happen.  And even when the bug
 * hits, some packets will still arrive with an intact header.
 *
 * The supported devices are only capably of sending IPv4, IPv6 and
 * ARP packets on a point-to-point link. Any packet with an ethernet
 * header will have either our address or a broadcast/multicast
 * address as destination.  ARP packets will always have a header.
 *
 * This means that this function will reliably add the appropriate
 * header iff necessary, provided our hardware address does not start
 * with 4 or 6.
 *
 * Another common firmware bug results in all packets being addressed
 * to 00:a0:c6:00:00:00 despite the host address being different.
 * This function will also fixup such packets.
 */
static int qmi_wwan_rx_fixup(struct usbnet *dev, struct sk_buff *skb)
{
	struct qmi_wwan_state *info = (void *)&dev->data;
	bool rawip = info->flags & QMI_WWAN_FLAG_RAWIP;
	__be16 proto;

	/* This check is no longer done by usbnet */
	if (skb->len < dev->net->hard_header_len)
		return 0;

	if (info->flags & QMI_WWAN_FLAG_MUX)
		return qmimux_rx_fixup(dev, skb);

	switch (skb->data[0] & 0xf0) {
	case 0x40:
		proto = htons(ETH_P_IP);
		break;
	case 0x60:
		proto = htons(ETH_P_IPV6);
		break;
	case 0x00:
		if (rawip)
			return 0;
		if (is_multicast_ether_addr(skb->data))
			return 1;
		/* possibly bogus destination - rewrite just in case */
		skb_reset_mac_header(skb);
		goto fix_dest;
	default:
		if (rawip)
			return 0;
		/* pass along other packets without modifications */
		return 1;
	}
	if (rawip) {
		skb_reset_mac_header(skb);
		skb->dev = dev->net; /* normally set by eth_type_trans */
		skb->protocol = proto;
		return 1;
	}

	if (skb_headroom(skb) < ETH_HLEN)
		return 0;
	skb_push(skb, ETH_HLEN);
	skb_reset_mac_header(skb);
	eth_hdr(skb)->h_proto = proto;
	eth_zero_addr(eth_hdr(skb)->h_source);
fix_dest:
	memcpy(eth_hdr(skb)->h_dest, dev->net->dev_addr, ETH_ALEN);
	return 1;
}

/* very simplistic detection of IPv4 or IPv6 headers */
static bool possibly_iphdr(const char *data)
{
	return (data[0] & 0xd0) == 0x40;
}

/* disallow addresses which may be confused with IP headers */
static int qmi_wwan_mac_addr(struct net_device *dev, void *p)
{
	int ret;
	struct sockaddr *addr = p;

	ret = eth_prepare_mac_addr_change(dev, p);
	if (ret < 0)
		return ret;
	if (possibly_iphdr(addr->sa_data))
		return -EADDRNOTAVAIL;
	eth_commit_mac_addr_change(dev, p);
	return 0;
}

static const struct net_device_ops qmi_wwan_netdev_ops = {
	.ndo_open		= usbnet_open,
	.ndo_stop		= usbnet_stop,
	.ndo_start_xmit		= usbnet_start_xmit,
	.ndo_tx_timeout		= usbnet_tx_timeout,
	.ndo_change_mtu		= usbnet_change_mtu,
	.ndo_get_stats64	= usbnet_get_stats64,
	.ndo_set_mac_address	= qmi_wwan_mac_addr,
	.ndo_validate_addr	= eth_validate_addr,
};

/* using a counter to merge subdriver requests with our own into a
 * combined state
 */
static int qmi_wwan_manage_power(struct usbnet *dev, int on)
{
	struct qmi_wwan_state *info = (void *)&dev->data;
	int rv;

	dev_dbg(&dev->intf->dev, "%s() pmcount=%d, on=%d\n", __func__,
		atomic_read(&info->pmcount), on);

	if ((on && atomic_add_return(1, &info->pmcount) == 1) ||
	    (!on && atomic_dec_and_test(&info->pmcount))) {
		/* need autopm_get/put here to ensure the usbcore sees
		 * the new value
		 */
		rv = usb_autopm_get_interface(dev->intf);
		dev->intf->needs_remote_wakeup = on;
		if (!rv)
			usb_autopm_put_interface(dev->intf);
	}
	return 0;
}

static int qmi_wwan_cdc_wdm_manage_power(struct usb_interface *intf, int on)
{
	struct usbnet *dev = usb_get_intfdata(intf);

	/* can be called while disconnecting */
	if (!dev)
		return 0;
	return qmi_wwan_manage_power(dev, on);
}

/* collect all three endpoints and register subdriver */
static int qmi_wwan_register_subdriver(struct usbnet *dev)
{
	int rv;
	struct usb_driver *subdriver = NULL;
	struct qmi_wwan_state *info = (void *)&dev->data;

	/* collect bulk endpoints */
	rv = usbnet_get_endpoints(dev, info->data);
	if (rv < 0)
		goto err;

	/* update status endpoint if separate control interface */
	if (info->control != info->data)
		dev->status = &info->control->cur_altsetting->endpoint[0];

	/* require interrupt endpoint for subdriver */
	if (!dev->status) {
		rv = -EINVAL;
		goto err;
	}

	/* for subdriver power management */
	atomic_set(&info->pmcount, 0);

	/* register subdriver */
	subdriver = usb_cdc_wdm_register(info->control, &dev->status->desc,
					 4096, &qmi_wwan_cdc_wdm_manage_power);
	if (IS_ERR(subdriver)) {
		dev_err(&info->control->dev, "subdriver registration failed\n");
		rv = PTR_ERR(subdriver);
		goto err;
	}

	/* prevent usbnet from using status endpoint */
	dev->status = NULL;

	/* save subdriver struct for suspend/resume wrappers */
	info->subdriver = subdriver;

err:
	return rv;
}

/* Send CDC SetControlLineState request, setting or clearing the DTR.
 * "Required for Autoconnect and 9x30 to wake up" according to the
 * GobiNet driver. The requirement has been verified on an MDM9230
 * based Sierra Wireless MC7455
 */
static int qmi_wwan_change_dtr(struct usbnet *dev, bool on)
{
	u8 intf = dev->intf->cur_altsetting->desc.bInterfaceNumber;

	return usbnet_write_cmd(dev, USB_CDC_REQ_SET_CONTROL_LINE_STATE,
				USB_DIR_OUT | USB_TYPE_CLASS | USB_RECIP_INTERFACE,
				on ? 0x01 : 0x00, intf, NULL, 0);
}

static int qmi_wwan_bind(struct usbnet *dev, struct usb_interface *intf)
{
	int status = -1;
	u8 *buf = intf->cur_altsetting->extra;
	int len = intf->cur_altsetting->extralen;
	struct usb_interface_descriptor *desc = &intf->cur_altsetting->desc;
	struct usb_cdc_union_desc *cdc_union;
	struct usb_cdc_ether_desc *cdc_ether;
	struct usb_driver *driver = driver_of(intf);
	struct qmi_wwan_state *info = (void *)&dev->data;
	struct usb_cdc_parsed_header hdr;

	BUILD_BUG_ON((sizeof(((struct usbnet *)0)->data) <
		      sizeof(struct qmi_wwan_state)));

	/* set up initial state */
	info->control = intf;
	info->data = intf;

	/* and a number of CDC descriptors */
	cdc_parse_cdc_header(&hdr, intf, buf, len);
	cdc_union = hdr.usb_cdc_union_desc;
	cdc_ether = hdr.usb_cdc_ether_desc;

	/* Use separate control and data interfaces if we found a CDC Union */
	if (cdc_union) {
		info->data = usb_ifnum_to_if(dev->udev,
					     cdc_union->bSlaveInterface0);
		if (desc->bInterfaceNumber != cdc_union->bMasterInterface0 ||
		    !info->data) {
			dev_err(&intf->dev,
				"bogus CDC Union: master=%u, slave=%u\n",
				cdc_union->bMasterInterface0,
				cdc_union->bSlaveInterface0);

			/* ignore and continue... */
			cdc_union = NULL;
			info->data = intf;
		}
	}

	/* errors aren't fatal - we can live with the dynamic address */
	if (cdc_ether && cdc_ether->wMaxSegmentSize) {
		dev->hard_mtu = le16_to_cpu(cdc_ether->wMaxSegmentSize);
		usbnet_get_ethernet_addr(dev, cdc_ether->iMACAddress);
	}

	/* claim data interface and set it up */
	if (info->control != info->data) {
		status = usb_driver_claim_interface(driver, info->data, dev);
		if (status < 0)
			goto err;
	}

	status = qmi_wwan_register_subdriver(dev);
	if (status < 0 && info->control != info->data) {
		usb_set_intfdata(info->data, NULL);
		usb_driver_release_interface(driver, info->data);
	}

	/* disabling remote wakeup on MDM9x30 devices has the same
	 * effect as clearing DTR. The device will not respond to QMI
	 * requests until we set DTR again.  This is similar to a
	 * QMI_CTL SYNC request, clearing a lot of firmware state
	 * including the client ID allocations.
	 *
	 * Our usage model allows a session to span multiple
	 * open/close events, so we must prevent the firmware from
	 * clearing out state the clients might need.
	 *
	 * MDM9x30 is the first QMI chipset with USB3 support. Abuse
	 * this fact to enable the quirk for all USB3 devices.
	 *
	 * There are also chipsets with the same "set DTR" requirement
	 * but without USB3 support.  Devices based on these chips
	 * need a quirk flag in the device ID table.
	 */
	if (dev->driver_info->data & QMI_WWAN_QUIRK_DTR ||
	    le16_to_cpu(dev->udev->descriptor.bcdUSB) >= 0x0201) {
		qmi_wwan_manage_power(dev, 1);
		qmi_wwan_change_dtr(dev, true);
	}

	/* Never use the same address on both ends of the link, even if the
	 * buggy firmware told us to. Or, if device is assigned the well-known
	 * buggy firmware MAC address, replace it with a random address,
	 */
	if (ether_addr_equal(dev->net->dev_addr, default_modem_addr) ||
	    ether_addr_equal(dev->net->dev_addr, buggy_fw_addr))
		eth_hw_addr_random(dev->net);

	/* make MAC addr easily distinguishable from an IP header */
	if (possibly_iphdr(dev->net->dev_addr)) {
		dev->net->dev_addr[0] |= 0x02;	/* set local assignment bit */
		dev->net->dev_addr[0] &= 0xbf;	/* clear "IP" bit */
	}
	dev->net->netdev_ops = &qmi_wwan_netdev_ops;
	dev->net->sysfs_groups[0] = &qmi_wwan_sysfs_attr_group;
err:
	return status;
}

static void qmi_wwan_unbind(struct usbnet *dev, struct usb_interface *intf)
{
	struct qmi_wwan_state *info = (void *)&dev->data;
	struct usb_driver *driver = driver_of(intf);
	struct usb_interface *other;

	if (info->subdriver && info->subdriver->disconnect)
		info->subdriver->disconnect(info->control);

	/* disable MDM9x30 quirk */
	if (le16_to_cpu(dev->udev->descriptor.bcdUSB) >= 0x0201) {
		qmi_wwan_change_dtr(dev, false);
		qmi_wwan_manage_power(dev, 0);
	}

	/* allow user to unbind using either control or data */
	if (intf == info->control)
		other = info->data;
	else
		other = info->control;

	/* only if not shared */
	if (other && intf != other) {
		usb_set_intfdata(other, NULL);
		usb_driver_release_interface(driver, other);
	}

	info->subdriver = NULL;
	info->data = NULL;
	info->control = NULL;
}

/* suspend/resume wrappers calling both usbnet and the cdc-wdm
 * subdriver if present.
 *
 * NOTE: cdc-wdm also supports pre/post_reset, but we cannot provide
 * wrappers for those without adding usbnet reset support first.
 */
static int qmi_wwan_suspend(struct usb_interface *intf, pm_message_t message)
{
	struct usbnet *dev = usb_get_intfdata(intf);
	struct qmi_wwan_state *info = (void *)&dev->data;
	int ret;

	/* Both usbnet_suspend() and subdriver->suspend() MUST return 0
	 * in system sleep context, otherwise, the resume callback has
	 * to recover device from previous suspend failure.
	 */
	ret = usbnet_suspend(intf, message);
	if (ret < 0)
		goto err;

	if (intf == info->control && info->subdriver &&
	    info->subdriver->suspend)
		ret = info->subdriver->suspend(intf, message);
	if (ret < 0)
		usbnet_resume(intf);
err:
	return ret;
}

static int qmi_wwan_resume(struct usb_interface *intf)
{
	struct usbnet *dev = usb_get_intfdata(intf);
	struct qmi_wwan_state *info = (void *)&dev->data;
	int ret = 0;
	bool callsub = (intf == info->control && info->subdriver &&
			info->subdriver->resume);

	if (callsub)
		ret = info->subdriver->resume(intf);
	if (ret < 0)
		goto err;
	ret = usbnet_resume(intf);
	if (ret < 0 && callsub)
		info->subdriver->suspend(intf, PMSG_SUSPEND);
err:
	return ret;
}

static const struct driver_info	qmi_wwan_info = {
	.description	= "WWAN/QMI device",
	.flags		= FLAG_WWAN | FLAG_SEND_ZLP,
	.bind		= qmi_wwan_bind,
	.unbind		= qmi_wwan_unbind,
	.manage_power	= qmi_wwan_manage_power,
	.rx_fixup       = qmi_wwan_rx_fixup,
};

static const struct driver_info	qmi_wwan_info_quirk_dtr = {
	.description	= "WWAN/QMI device",
	.flags		= FLAG_WWAN | FLAG_SEND_ZLP,
	.bind		= qmi_wwan_bind,
	.unbind		= qmi_wwan_unbind,
	.manage_power	= qmi_wwan_manage_power,
	.rx_fixup       = qmi_wwan_rx_fixup,
	.data           = QMI_WWAN_QUIRK_DTR,
};

#define HUAWEI_VENDOR_ID	0x12D1

/* map QMI/wwan function by a fixed interface number */
#define QMI_FIXED_INTF(vend, prod, num) \
	USB_DEVICE_INTERFACE_NUMBER(vend, prod, num), \
	.driver_info = (unsigned long)&qmi_wwan_info

/* devices requiring "set DTR" quirk */
#define QMI_QUIRK_SET_DTR(vend, prod, num) \
	USB_DEVICE_INTERFACE_NUMBER(vend, prod, num), \
	.driver_info = (unsigned long)&qmi_wwan_info_quirk_dtr

/* Gobi 1000 QMI/wwan interface number is 3 according to qcserial */
#define QMI_GOBI1K_DEVICE(vend, prod) \
	QMI_FIXED_INTF(vend, prod, 3)

/* Gobi 2000/3000 QMI/wwan interface number is 0 according to qcserial */
#define QMI_GOBI_DEVICE(vend, prod) \
	QMI_FIXED_INTF(vend, prod, 0)

/* Many devices have QMI and DIAG functions which are distinguishable
 * from other vendor specific functions by class, subclass and
 * protocol all being 0xff. The DIAG function has exactly 2 endpoints
 * and is silently rejected when probed.
 *
 * This makes it possible to match dynamically numbered QMI functions
 * as seen on e.g. many Quectel modems.
 */
#define QMI_MATCH_FF_FF_FF(vend, prod) \
	USB_DEVICE_AND_INTERFACE_INFO(vend, prod, USB_CLASS_VENDOR_SPEC, \
				      USB_SUBCLASS_VENDOR_SPEC, 0xff), \
	.driver_info = (unsigned long)&qmi_wwan_info_quirk_dtr

static const struct usb_device_id products[] = {
	/* 1. CDC ECM like devices match on the control interface */
	{	/* Huawei E392, E398 and possibly others sharing both device id and more... */
		USB_VENDOR_AND_INTERFACE_INFO(HUAWEI_VENDOR_ID, USB_CLASS_VENDOR_SPEC, 1, 9),
		.driver_info        = (unsigned long)&qmi_wwan_info,
	},
	{	/* Vodafone/Huawei K5005 (12d1:14c8) and similar modems */
		USB_VENDOR_AND_INTERFACE_INFO(HUAWEI_VENDOR_ID, USB_CLASS_VENDOR_SPEC, 1, 57),
		.driver_info        = (unsigned long)&qmi_wwan_info,
	},
	{	/* HUAWEI_INTERFACE_NDIS_CONTROL_QUALCOMM */
		USB_VENDOR_AND_INTERFACE_INFO(HUAWEI_VENDOR_ID, USB_CLASS_VENDOR_SPEC, 0x01, 0x69),
		.driver_info        = (unsigned long)&qmi_wwan_info,
	},
	{	/* Motorola Mapphone devices with MDM6600 */
		USB_VENDOR_AND_INTERFACE_INFO(0x22b8, USB_CLASS_VENDOR_SPEC, 0xfb, 0xff),
		.driver_info        = (unsigned long)&qmi_wwan_info,
	},

	/* 2. Combined interface devices matching on class+protocol */
	{	/* Huawei E367 and possibly others in "Windows mode" */
		USB_VENDOR_AND_INTERFACE_INFO(HUAWEI_VENDOR_ID, USB_CLASS_VENDOR_SPEC, 1, 7),
		.driver_info        = (unsigned long)&qmi_wwan_info,
	},
	{	/* Huawei E392, E398 and possibly others in "Windows mode" */
		USB_VENDOR_AND_INTERFACE_INFO(HUAWEI_VENDOR_ID, USB_CLASS_VENDOR_SPEC, 1, 17),
		.driver_info        = (unsigned long)&qmi_wwan_info,
	},
	{	/* HUAWEI_NDIS_SINGLE_INTERFACE_VDF */
		USB_VENDOR_AND_INTERFACE_INFO(HUAWEI_VENDOR_ID, USB_CLASS_VENDOR_SPEC, 0x01, 0x37),
		.driver_info        = (unsigned long)&qmi_wwan_info,
	},
	{	/* HUAWEI_INTERFACE_NDIS_HW_QUALCOMM */
		USB_VENDOR_AND_INTERFACE_INFO(HUAWEI_VENDOR_ID, USB_CLASS_VENDOR_SPEC, 0x01, 0x67),
		.driver_info        = (unsigned long)&qmi_wwan_info,
	},
	{	/* Pantech UML290, P4200 and more */
		USB_VENDOR_AND_INTERFACE_INFO(0x106c, USB_CLASS_VENDOR_SPEC, 0xf0, 0xff),
		.driver_info        = (unsigned long)&qmi_wwan_info,
	},
	{	/* Pantech UML290 - newer firmware */
		USB_VENDOR_AND_INTERFACE_INFO(0x106c, USB_CLASS_VENDOR_SPEC, 0xf1, 0xff),
		.driver_info        = (unsigned long)&qmi_wwan_info,
	},
	{	/* Novatel USB551L and MC551 */
		USB_DEVICE_AND_INTERFACE_INFO(0x1410, 0xb001,
		                              USB_CLASS_COMM,
		                              USB_CDC_SUBCLASS_ETHERNET,
		                              USB_CDC_PROTO_NONE),
		.driver_info        = (unsigned long)&qmi_wwan_info,
	},
	{	/* Novatel E362 */
		USB_DEVICE_AND_INTERFACE_INFO(0x1410, 0x9010,
		                              USB_CLASS_COMM,
		                              USB_CDC_SUBCLASS_ETHERNET,
		                              USB_CDC_PROTO_NONE),
		.driver_info        = (unsigned long)&qmi_wwan_info,
	},
	{	/* Novatel Expedite E371 */
		USB_DEVICE_AND_INTERFACE_INFO(0x1410, 0x9011,
		                              USB_CLASS_COMM,
		                              USB_CDC_SUBCLASS_ETHERNET,
		                              USB_CDC_PROTO_NONE),
		.driver_info        = (unsigned long)&qmi_wwan_info,
	},
	{	/* Dell Wireless 5800 (Novatel E362) */
		USB_DEVICE_AND_INTERFACE_INFO(0x413C, 0x8195,
					      USB_CLASS_COMM,
					      USB_CDC_SUBCLASS_ETHERNET,
					      USB_CDC_PROTO_NONE),
		.driver_info        = (unsigned long)&qmi_wwan_info,
	},
	{	/* Dell Wireless 5800 V2 (Novatel E362) */
		USB_DEVICE_AND_INTERFACE_INFO(0x413C, 0x8196,
					      USB_CLASS_COMM,
					      USB_CDC_SUBCLASS_ETHERNET,
					      USB_CDC_PROTO_NONE),
		.driver_info        = (unsigned long)&qmi_wwan_info,
	},
	{	/* Dell Wireless 5804 (Novatel E371) */
		USB_DEVICE_AND_INTERFACE_INFO(0x413C, 0x819b,
					      USB_CLASS_COMM,
					      USB_CDC_SUBCLASS_ETHERNET,
					      USB_CDC_PROTO_NONE),
		.driver_info        = (unsigned long)&qmi_wwan_info,
	},
	{	/* ADU960S */
		USB_DEVICE_AND_INTERFACE_INFO(0x16d5, 0x650a,
					      USB_CLASS_COMM,
					      USB_CDC_SUBCLASS_ETHERNET,
					      USB_CDC_PROTO_NONE),
		.driver_info        = (unsigned long)&qmi_wwan_info,
	},
	{	/* HP lt2523 (Novatel E371) */
		USB_DEVICE_AND_INTERFACE_INFO(0x03f0, 0x421d,
					      USB_CLASS_COMM,
					      USB_CDC_SUBCLASS_ETHERNET,
					      USB_CDC_PROTO_NONE),
		.driver_info        = (unsigned long)&qmi_wwan_info,
	},
	{	/* HP lt4112 LTE/HSPA+ Gobi 4G Module (Huawei me906e) */
		USB_DEVICE_AND_INTERFACE_INFO(0x03f0, 0x581d, USB_CLASS_VENDOR_SPEC, 1, 7),
		.driver_info = (unsigned long)&qmi_wwan_info,
	},
<<<<<<< HEAD
	{QMI_QUIRK_QUECTEL_DYNCFG(0x2c7c, 0x0125)},	/* Quectel EC25, EC20 R2.0  Mini PCIe */
	{QMI_QUIRK_QUECTEL_DYNCFG(0x2c7c, 0x0306)},	/* Quectel EP06/EG06/EM06 */
	{QMI_QUIRK_QUECTEL_DYNCFG(0x2c7c, 0x0512)},	/* Quectel EG12/EM12 */
	{QMI_QUIRK_QUECTEL_DYNCFG(0x2c7c, 0x0800)},	/* Quectel RM500Q-GL */
=======
	{QMI_MATCH_FF_FF_FF(0x2c7c, 0x0125)},	/* Quectel EC25, EC20 R2.0  Mini PCIe */
	{QMI_MATCH_FF_FF_FF(0x2c7c, 0x0306)},	/* Quectel EP06/EG06/EM06 */
	{QMI_MATCH_FF_FF_FF(0x2c7c, 0x0512)},	/* Quectel EG12/EM12 */
	{QMI_MATCH_FF_FF_FF(0x2c7c, 0x0800)},	/* Quectel RM500Q-GL */
>>>>>>> 2c523b34

	/* 3. Combined interface devices matching on interface number */
	{QMI_FIXED_INTF(0x0408, 0xea42, 4)},	/* Yota / Megafon M100-1 */
	{QMI_FIXED_INTF(0x05c6, 0x6001, 3)},	/* 4G LTE usb-modem U901 */
	{QMI_FIXED_INTF(0x05c6, 0x7000, 0)},
	{QMI_FIXED_INTF(0x05c6, 0x7001, 1)},
	{QMI_FIXED_INTF(0x05c6, 0x7002, 1)},
	{QMI_FIXED_INTF(0x05c6, 0x7101, 1)},
	{QMI_FIXED_INTF(0x05c6, 0x7101, 2)},
	{QMI_FIXED_INTF(0x05c6, 0x7101, 3)},
	{QMI_FIXED_INTF(0x05c6, 0x7102, 1)},
	{QMI_FIXED_INTF(0x05c6, 0x7102, 2)},
	{QMI_FIXED_INTF(0x05c6, 0x7102, 3)},
	{QMI_FIXED_INTF(0x05c6, 0x8000, 7)},
	{QMI_FIXED_INTF(0x05c6, 0x8001, 6)},
	{QMI_FIXED_INTF(0x05c6, 0x9000, 4)},
	{QMI_FIXED_INTF(0x05c6, 0x9003, 4)},
	{QMI_FIXED_INTF(0x05c6, 0x9005, 2)},
	{QMI_FIXED_INTF(0x05c6, 0x900a, 4)},
	{QMI_FIXED_INTF(0x05c6, 0x900b, 2)},
	{QMI_FIXED_INTF(0x05c6, 0x900c, 4)},
	{QMI_FIXED_INTF(0x05c6, 0x900c, 5)},
	{QMI_FIXED_INTF(0x05c6, 0x900c, 6)},
	{QMI_FIXED_INTF(0x05c6, 0x900d, 5)},
	{QMI_FIXED_INTF(0x05c6, 0x900f, 3)},
	{QMI_FIXED_INTF(0x05c6, 0x900f, 4)},
	{QMI_FIXED_INTF(0x05c6, 0x900f, 5)},
	{QMI_FIXED_INTF(0x05c6, 0x9010, 4)},
	{QMI_FIXED_INTF(0x05c6, 0x9010, 5)},
	{QMI_FIXED_INTF(0x05c6, 0x9011, 3)},
	{QMI_FIXED_INTF(0x05c6, 0x9011, 4)},
	{QMI_FIXED_INTF(0x05c6, 0x9021, 1)},
	{QMI_FIXED_INTF(0x05c6, 0x9022, 2)},
	{QMI_FIXED_INTF(0x05c6, 0x9025, 4)},	/* Alcatel-sbell ASB TL131 TDD LTE  (China Mobile) */
	{QMI_FIXED_INTF(0x05c6, 0x9026, 3)},
	{QMI_FIXED_INTF(0x05c6, 0x902e, 5)},
	{QMI_FIXED_INTF(0x05c6, 0x9031, 5)},
	{QMI_FIXED_INTF(0x05c6, 0x9032, 4)},
	{QMI_FIXED_INTF(0x05c6, 0x9033, 3)},
	{QMI_FIXED_INTF(0x05c6, 0x9033, 4)},
	{QMI_FIXED_INTF(0x05c6, 0x9033, 5)},
	{QMI_FIXED_INTF(0x05c6, 0x9033, 6)},
	{QMI_FIXED_INTF(0x05c6, 0x9034, 3)},
	{QMI_FIXED_INTF(0x05c6, 0x9034, 4)},
	{QMI_FIXED_INTF(0x05c6, 0x9034, 5)},
	{QMI_FIXED_INTF(0x05c6, 0x9034, 6)},
	{QMI_FIXED_INTF(0x05c6, 0x9034, 7)},
	{QMI_FIXED_INTF(0x05c6, 0x9035, 4)},
	{QMI_FIXED_INTF(0x05c6, 0x9036, 3)},
	{QMI_FIXED_INTF(0x05c6, 0x9037, 5)},
	{QMI_FIXED_INTF(0x05c6, 0x9038, 4)},
	{QMI_FIXED_INTF(0x05c6, 0x903b, 7)},
	{QMI_FIXED_INTF(0x05c6, 0x903c, 6)},
	{QMI_FIXED_INTF(0x05c6, 0x903d, 6)},
	{QMI_FIXED_INTF(0x05c6, 0x903e, 5)},
	{QMI_FIXED_INTF(0x05c6, 0x9043, 3)},
	{QMI_FIXED_INTF(0x05c6, 0x9046, 3)},
	{QMI_FIXED_INTF(0x05c6, 0x9046, 4)},
	{QMI_FIXED_INTF(0x05c6, 0x9046, 5)},
	{QMI_FIXED_INTF(0x05c6, 0x9047, 2)},
	{QMI_FIXED_INTF(0x05c6, 0x9047, 3)},
	{QMI_FIXED_INTF(0x05c6, 0x9047, 4)},
	{QMI_FIXED_INTF(0x05c6, 0x9048, 4)},
	{QMI_FIXED_INTF(0x05c6, 0x9048, 5)},
	{QMI_FIXED_INTF(0x05c6, 0x9048, 6)},
	{QMI_FIXED_INTF(0x05c6, 0x9048, 7)},
	{QMI_FIXED_INTF(0x05c6, 0x9048, 8)},
	{QMI_FIXED_INTF(0x05c6, 0x904c, 5)},
	{QMI_FIXED_INTF(0x05c6, 0x904c, 6)},
	{QMI_FIXED_INTF(0x05c6, 0x904c, 7)},
	{QMI_FIXED_INTF(0x05c6, 0x904c, 8)},
	{QMI_FIXED_INTF(0x05c6, 0x9050, 3)},
	{QMI_FIXED_INTF(0x05c6, 0x9052, 4)},
	{QMI_FIXED_INTF(0x05c6, 0x9053, 6)},
	{QMI_FIXED_INTF(0x05c6, 0x9053, 7)},
	{QMI_FIXED_INTF(0x05c6, 0x9054, 5)},
	{QMI_FIXED_INTF(0x05c6, 0x9054, 6)},
	{QMI_FIXED_INTF(0x05c6, 0x9055, 3)},
	{QMI_FIXED_INTF(0x05c6, 0x9055, 4)},
	{QMI_FIXED_INTF(0x05c6, 0x9055, 5)},
	{QMI_FIXED_INTF(0x05c6, 0x9055, 6)},
	{QMI_FIXED_INTF(0x05c6, 0x9055, 7)},
	{QMI_FIXED_INTF(0x05c6, 0x9056, 3)},
	{QMI_FIXED_INTF(0x05c6, 0x9062, 2)},
	{QMI_FIXED_INTF(0x05c6, 0x9062, 3)},
	{QMI_FIXED_INTF(0x05c6, 0x9062, 4)},
	{QMI_FIXED_INTF(0x05c6, 0x9062, 5)},
	{QMI_FIXED_INTF(0x05c6, 0x9062, 6)},
	{QMI_FIXED_INTF(0x05c6, 0x9062, 7)},
	{QMI_FIXED_INTF(0x05c6, 0x9062, 8)},
	{QMI_FIXED_INTF(0x05c6, 0x9062, 9)},
	{QMI_FIXED_INTF(0x05c6, 0x9064, 3)},
	{QMI_FIXED_INTF(0x05c6, 0x9065, 6)},
	{QMI_FIXED_INTF(0x05c6, 0x9065, 7)},
	{QMI_FIXED_INTF(0x05c6, 0x9066, 5)},
	{QMI_FIXED_INTF(0x05c6, 0x9066, 6)},
	{QMI_FIXED_INTF(0x05c6, 0x9067, 1)},
	{QMI_FIXED_INTF(0x05c6, 0x9068, 2)},
	{QMI_FIXED_INTF(0x05c6, 0x9068, 3)},
	{QMI_FIXED_INTF(0x05c6, 0x9068, 4)},
	{QMI_FIXED_INTF(0x05c6, 0x9068, 5)},
	{QMI_FIXED_INTF(0x05c6, 0x9068, 6)},
	{QMI_FIXED_INTF(0x05c6, 0x9068, 7)},
	{QMI_FIXED_INTF(0x05c6, 0x9069, 5)},
	{QMI_FIXED_INTF(0x05c6, 0x9069, 6)},
	{QMI_FIXED_INTF(0x05c6, 0x9069, 7)},
	{QMI_FIXED_INTF(0x05c6, 0x9069, 8)},
	{QMI_FIXED_INTF(0x05c6, 0x9070, 4)},
	{QMI_FIXED_INTF(0x05c6, 0x9070, 5)},
	{QMI_FIXED_INTF(0x05c6, 0x9075, 5)},
	{QMI_FIXED_INTF(0x05c6, 0x9076, 4)},
	{QMI_FIXED_INTF(0x05c6, 0x9076, 5)},
	{QMI_FIXED_INTF(0x05c6, 0x9076, 6)},
	{QMI_FIXED_INTF(0x05c6, 0x9076, 7)},
	{QMI_FIXED_INTF(0x05c6, 0x9076, 8)},
	{QMI_FIXED_INTF(0x05c6, 0x9077, 3)},
	{QMI_FIXED_INTF(0x05c6, 0x9077, 4)},
	{QMI_FIXED_INTF(0x05c6, 0x9077, 5)},
	{QMI_FIXED_INTF(0x05c6, 0x9077, 6)},
	{QMI_FIXED_INTF(0x05c6, 0x9078, 3)},
	{QMI_FIXED_INTF(0x05c6, 0x9079, 4)},
	{QMI_FIXED_INTF(0x05c6, 0x9079, 5)},
	{QMI_FIXED_INTF(0x05c6, 0x9079, 6)},
	{QMI_FIXED_INTF(0x05c6, 0x9079, 7)},
	{QMI_FIXED_INTF(0x05c6, 0x9079, 8)},
	{QMI_FIXED_INTF(0x05c6, 0x9080, 5)},
	{QMI_FIXED_INTF(0x05c6, 0x9080, 6)},
	{QMI_FIXED_INTF(0x05c6, 0x9080, 7)},
	{QMI_FIXED_INTF(0x05c6, 0x9080, 8)},
	{QMI_FIXED_INTF(0x05c6, 0x9083, 3)},
	{QMI_FIXED_INTF(0x05c6, 0x9084, 4)},
	{QMI_FIXED_INTF(0x05c6, 0x90b2, 3)},    /* ublox R410M */
	{QMI_FIXED_INTF(0x05c6, 0x920d, 0)},
	{QMI_FIXED_INTF(0x05c6, 0x920d, 5)},
	{QMI_QUIRK_SET_DTR(0x05c6, 0x9625, 4)},	/* YUGA CLM920-NC5 */
	{QMI_FIXED_INTF(0x0846, 0x68a2, 8)},
	{QMI_FIXED_INTF(0x0846, 0x68d3, 8)},	/* Netgear Aircard 779S */
	{QMI_FIXED_INTF(0x12d1, 0x140c, 1)},	/* Huawei E173 */
	{QMI_FIXED_INTF(0x12d1, 0x14ac, 1)},	/* Huawei E1820 */
	{QMI_FIXED_INTF(0x1435, 0x0918, 3)},	/* Wistron NeWeb D16Q1 */
	{QMI_FIXED_INTF(0x1435, 0x0918, 4)},	/* Wistron NeWeb D16Q1 */
	{QMI_FIXED_INTF(0x1435, 0x0918, 5)},	/* Wistron NeWeb D16Q1 */
	{QMI_FIXED_INTF(0x1435, 0x3185, 4)},	/* Wistron NeWeb M18Q5 */
	{QMI_FIXED_INTF(0x1435, 0xd111, 4)},	/* M9615A DM11-1 D51QC */
	{QMI_FIXED_INTF(0x1435, 0xd181, 3)},	/* Wistron NeWeb D18Q1 */
	{QMI_FIXED_INTF(0x1435, 0xd181, 4)},	/* Wistron NeWeb D18Q1 */
	{QMI_FIXED_INTF(0x1435, 0xd181, 5)},	/* Wistron NeWeb D18Q1 */
	{QMI_FIXED_INTF(0x1435, 0xd182, 4)},	/* Wistron NeWeb D18 */
	{QMI_FIXED_INTF(0x1435, 0xd182, 5)},	/* Wistron NeWeb D18 */
	{QMI_FIXED_INTF(0x1435, 0xd191, 4)},	/* Wistron NeWeb D19Q1 */
	{QMI_QUIRK_SET_DTR(0x1508, 0x1001, 4)},	/* Fibocom NL668 series */
	{QMI_FIXED_INTF(0x16d8, 0x6003, 0)},	/* CMOTech 6003 */
	{QMI_FIXED_INTF(0x16d8, 0x6007, 0)},	/* CMOTech CHE-628S */
	{QMI_FIXED_INTF(0x16d8, 0x6008, 0)},	/* CMOTech CMU-301 */
	{QMI_FIXED_INTF(0x16d8, 0x6280, 0)},	/* CMOTech CHU-628 */
	{QMI_FIXED_INTF(0x16d8, 0x7001, 0)},	/* CMOTech CHU-720S */
	{QMI_FIXED_INTF(0x16d8, 0x7002, 0)},	/* CMOTech 7002 */
	{QMI_FIXED_INTF(0x16d8, 0x7003, 4)},	/* CMOTech CHU-629K */
	{QMI_FIXED_INTF(0x16d8, 0x7004, 3)},	/* CMOTech 7004 */
	{QMI_FIXED_INTF(0x16d8, 0x7006, 5)},	/* CMOTech CGU-629 */
	{QMI_FIXED_INTF(0x16d8, 0x700a, 4)},	/* CMOTech CHU-629S */
	{QMI_FIXED_INTF(0x16d8, 0x7211, 0)},	/* CMOTech CHU-720I */
	{QMI_FIXED_INTF(0x16d8, 0x7212, 0)},	/* CMOTech 7212 */
	{QMI_FIXED_INTF(0x16d8, 0x7213, 0)},	/* CMOTech 7213 */
	{QMI_FIXED_INTF(0x16d8, 0x7251, 1)},	/* CMOTech 7251 */
	{QMI_FIXED_INTF(0x16d8, 0x7252, 1)},	/* CMOTech 7252 */
	{QMI_FIXED_INTF(0x16d8, 0x7253, 1)},	/* CMOTech 7253 */
	{QMI_FIXED_INTF(0x19d2, 0x0002, 1)},
	{QMI_FIXED_INTF(0x19d2, 0x0012, 1)},
	{QMI_FIXED_INTF(0x19d2, 0x0017, 3)},
	{QMI_FIXED_INTF(0x19d2, 0x0019, 3)},	/* ONDA MT689DC */
	{QMI_FIXED_INTF(0x19d2, 0x0021, 4)},
	{QMI_FIXED_INTF(0x19d2, 0x0025, 1)},
	{QMI_FIXED_INTF(0x19d2, 0x0031, 4)},
	{QMI_FIXED_INTF(0x19d2, 0x0042, 4)},
	{QMI_FIXED_INTF(0x19d2, 0x0049, 5)},
	{QMI_FIXED_INTF(0x19d2, 0x0052, 4)},
	{QMI_FIXED_INTF(0x19d2, 0x0055, 1)},	/* ZTE (Vodafone) K3520-Z */
	{QMI_FIXED_INTF(0x19d2, 0x0058, 4)},
	{QMI_FIXED_INTF(0x19d2, 0x0063, 4)},	/* ZTE (Vodafone) K3565-Z */
	{QMI_FIXED_INTF(0x19d2, 0x0104, 4)},	/* ZTE (Vodafone) K4505-Z */
	{QMI_FIXED_INTF(0x19d2, 0x0113, 5)},
	{QMI_FIXED_INTF(0x19d2, 0x0118, 5)},
	{QMI_FIXED_INTF(0x19d2, 0x0121, 5)},
	{QMI_FIXED_INTF(0x19d2, 0x0123, 4)},
	{QMI_FIXED_INTF(0x19d2, 0x0124, 5)},
	{QMI_FIXED_INTF(0x19d2, 0x0125, 6)},
	{QMI_FIXED_INTF(0x19d2, 0x0126, 5)},
	{QMI_FIXED_INTF(0x19d2, 0x0130, 1)},
	{QMI_FIXED_INTF(0x19d2, 0x0133, 3)},
	{QMI_FIXED_INTF(0x19d2, 0x0141, 5)},
	{QMI_FIXED_INTF(0x19d2, 0x0157, 5)},	/* ZTE MF683 */
	{QMI_FIXED_INTF(0x19d2, 0x0158, 3)},
	{QMI_FIXED_INTF(0x19d2, 0x0167, 4)},	/* ZTE MF820D */
	{QMI_FIXED_INTF(0x19d2, 0x0168, 4)},
	{QMI_FIXED_INTF(0x19d2, 0x0176, 3)},
	{QMI_FIXED_INTF(0x19d2, 0x0178, 3)},
	{QMI_FIXED_INTF(0x19d2, 0x0191, 4)},	/* ZTE EuFi890 */
	{QMI_FIXED_INTF(0x19d2, 0x0199, 1)},	/* ZTE MF820S */
	{QMI_FIXED_INTF(0x19d2, 0x0200, 1)},
	{QMI_FIXED_INTF(0x19d2, 0x0257, 3)},	/* ZTE MF821 */
	{QMI_FIXED_INTF(0x19d2, 0x0265, 4)},	/* ONDA MT8205 4G LTE */
	{QMI_FIXED_INTF(0x19d2, 0x0284, 4)},	/* ZTE MF880 */
	{QMI_FIXED_INTF(0x19d2, 0x0326, 4)},	/* ZTE MF821D */
	{QMI_FIXED_INTF(0x19d2, 0x0396, 3)},	/* ZTE ZM8620 */
	{QMI_FIXED_INTF(0x19d2, 0x0412, 4)},	/* Telewell TW-LTE 4G */
	{QMI_FIXED_INTF(0x19d2, 0x1008, 4)},	/* ZTE (Vodafone) K3570-Z */
	{QMI_FIXED_INTF(0x19d2, 0x1010, 4)},	/* ZTE (Vodafone) K3571-Z */
	{QMI_FIXED_INTF(0x19d2, 0x1012, 4)},
	{QMI_FIXED_INTF(0x19d2, 0x1018, 3)},	/* ZTE (Vodafone) K5006-Z */
	{QMI_FIXED_INTF(0x19d2, 0x1021, 2)},
	{QMI_FIXED_INTF(0x19d2, 0x1245, 4)},
	{QMI_FIXED_INTF(0x19d2, 0x1247, 4)},
	{QMI_FIXED_INTF(0x19d2, 0x1252, 4)},
	{QMI_FIXED_INTF(0x19d2, 0x1254, 4)},
	{QMI_FIXED_INTF(0x19d2, 0x1255, 3)},
	{QMI_FIXED_INTF(0x19d2, 0x1255, 4)},
	{QMI_FIXED_INTF(0x19d2, 0x1256, 4)},
	{QMI_FIXED_INTF(0x19d2, 0x1270, 5)},	/* ZTE MF667 */
	{QMI_FIXED_INTF(0x19d2, 0x1401, 2)},
	{QMI_FIXED_INTF(0x19d2, 0x1402, 2)},	/* ZTE MF60 */
	{QMI_FIXED_INTF(0x19d2, 0x1424, 2)},
	{QMI_FIXED_INTF(0x19d2, 0x1425, 2)},
	{QMI_FIXED_INTF(0x19d2, 0x1426, 2)},	/* ZTE MF91 */
	{QMI_FIXED_INTF(0x19d2, 0x1428, 2)},	/* Telewell TW-LTE 4G v2 */
	{QMI_FIXED_INTF(0x19d2, 0x1432, 3)},	/* ZTE ME3620 */
	{QMI_FIXED_INTF(0x19d2, 0x2002, 4)},	/* ZTE (Vodafone) K3765-Z */
	{QMI_FIXED_INTF(0x2001, 0x7e16, 3)},	/* D-Link DWM-221 */
	{QMI_FIXED_INTF(0x2001, 0x7e19, 4)},	/* D-Link DWM-221 B1 */
	{QMI_FIXED_INTF(0x2001, 0x7e35, 4)},	/* D-Link DWM-222 */
	{QMI_FIXED_INTF(0x2001, 0x7e3d, 4)},	/* D-Link DWM-222 A2 */
	{QMI_FIXED_INTF(0x2020, 0x2031, 4)},	/* Olicard 600 */
	{QMI_FIXED_INTF(0x2020, 0x2033, 4)},	/* BroadMobi BM806U */
	{QMI_FIXED_INTF(0x2020, 0x2060, 4)},	/* BroadMobi BM818 */
	{QMI_FIXED_INTF(0x0f3d, 0x68a2, 8)},    /* Sierra Wireless MC7700 */
	{QMI_FIXED_INTF(0x114f, 0x68a2, 8)},    /* Sierra Wireless MC7750 */
	{QMI_FIXED_INTF(0x1199, 0x68a2, 8)},	/* Sierra Wireless MC7710 in QMI mode */
	{QMI_FIXED_INTF(0x1199, 0x68a2, 19)},	/* Sierra Wireless MC7710 in QMI mode */
	{QMI_QUIRK_SET_DTR(0x1199, 0x68c0, 8)},	/* Sierra Wireless MC7304/MC7354, WP76xx */
	{QMI_QUIRK_SET_DTR(0x1199, 0x68c0, 10)},/* Sierra Wireless MC7304/MC7354 */
	{QMI_FIXED_INTF(0x1199, 0x901c, 8)},    /* Sierra Wireless EM7700 */
	{QMI_FIXED_INTF(0x1199, 0x901f, 8)},    /* Sierra Wireless EM7355 */
	{QMI_FIXED_INTF(0x1199, 0x9041, 8)},	/* Sierra Wireless MC7305/MC7355 */
	{QMI_FIXED_INTF(0x1199, 0x9041, 10)},	/* Sierra Wireless MC7305/MC7355 */
	{QMI_FIXED_INTF(0x1199, 0x9051, 8)},	/* Netgear AirCard 340U */
	{QMI_FIXED_INTF(0x1199, 0x9053, 8)},	/* Sierra Wireless Modem */
	{QMI_FIXED_INTF(0x1199, 0x9054, 8)},	/* Sierra Wireless Modem */
	{QMI_FIXED_INTF(0x1199, 0x9055, 8)},	/* Netgear AirCard 341U */
	{QMI_FIXED_INTF(0x1199, 0x9056, 8)},	/* Sierra Wireless Modem */
	{QMI_FIXED_INTF(0x1199, 0x9057, 8)},
	{QMI_FIXED_INTF(0x1199, 0x9061, 8)},	/* Sierra Wireless Modem */
	{QMI_FIXED_INTF(0x1199, 0x9063, 8)},	/* Sierra Wireless EM7305 */
	{QMI_FIXED_INTF(0x1199, 0x9063, 10)},	/* Sierra Wireless EM7305 */
	{QMI_QUIRK_SET_DTR(0x1199, 0x9071, 8)},	/* Sierra Wireless MC74xx */
	{QMI_QUIRK_SET_DTR(0x1199, 0x9071, 10)},/* Sierra Wireless MC74xx */
	{QMI_QUIRK_SET_DTR(0x1199, 0x9079, 8)},	/* Sierra Wireless EM74xx */
	{QMI_QUIRK_SET_DTR(0x1199, 0x9079, 10)},/* Sierra Wireless EM74xx */
	{QMI_QUIRK_SET_DTR(0x1199, 0x907b, 8)},	/* Sierra Wireless EM74xx */
	{QMI_QUIRK_SET_DTR(0x1199, 0x907b, 10)},/* Sierra Wireless EM74xx */
	{QMI_QUIRK_SET_DTR(0x1199, 0x9091, 8)},	/* Sierra Wireless EM7565 */
	{QMI_FIXED_INTF(0x1bbb, 0x011e, 4)},	/* Telekom Speedstick LTE II (Alcatel One Touch L100V LTE) */
	{QMI_FIXED_INTF(0x1bbb, 0x0203, 2)},	/* Alcatel L800MA */
	{QMI_FIXED_INTF(0x2357, 0x0201, 4)},	/* TP-LINK HSUPA Modem MA180 */
	{QMI_FIXED_INTF(0x2357, 0x9000, 4)},	/* TP-LINK MA260 */
	{QMI_QUIRK_SET_DTR(0x1bc7, 0x1040, 2)},	/* Telit LE922A */
	{QMI_QUIRK_SET_DTR(0x1bc7, 0x1050, 2)},	/* Telit FN980 */
	{QMI_FIXED_INTF(0x1bc7, 0x1100, 3)},	/* Telit ME910 */
	{QMI_FIXED_INTF(0x1bc7, 0x1101, 3)},	/* Telit ME910 dual modem */
	{QMI_FIXED_INTF(0x1bc7, 0x1200, 5)},	/* Telit LE920 */
	{QMI_QUIRK_SET_DTR(0x1bc7, 0x1201, 2)},	/* Telit LE920, LE920A4 */
	{QMI_QUIRK_SET_DTR(0x1bc7, 0x1260, 2)},	/* Telit LE910Cx */
	{QMI_QUIRK_SET_DTR(0x1bc7, 0x1261, 2)},	/* Telit LE910Cx */
	{QMI_QUIRK_SET_DTR(0x1bc7, 0x1900, 1)},	/* Telit LN940 series */
	{QMI_FIXED_INTF(0x1c9e, 0x9801, 3)},	/* Telewell TW-3G HSPA+ */
	{QMI_FIXED_INTF(0x1c9e, 0x9803, 4)},	/* Telewell TW-3G HSPA+ */
	{QMI_FIXED_INTF(0x1c9e, 0x9b01, 3)},	/* XS Stick W100-2 from 4G Systems */
	{QMI_FIXED_INTF(0x0b3c, 0xc000, 4)},	/* Olivetti Olicard 100 */
	{QMI_FIXED_INTF(0x0b3c, 0xc001, 4)},	/* Olivetti Olicard 120 */
	{QMI_FIXED_INTF(0x0b3c, 0xc002, 4)},	/* Olivetti Olicard 140 */
	{QMI_FIXED_INTF(0x0b3c, 0xc004, 6)},	/* Olivetti Olicard 155 */
	{QMI_FIXED_INTF(0x0b3c, 0xc005, 6)},	/* Olivetti Olicard 200 */
	{QMI_FIXED_INTF(0x0b3c, 0xc00a, 6)},	/* Olivetti Olicard 160 */
	{QMI_FIXED_INTF(0x0b3c, 0xc00b, 4)},	/* Olivetti Olicard 500 */
	{QMI_FIXED_INTF(0x1e2d, 0x0060, 4)},	/* Cinterion PLxx */
	{QMI_FIXED_INTF(0x1e2d, 0x0053, 4)},	/* Cinterion PHxx,PXxx */
	{QMI_FIXED_INTF(0x1e2d, 0x0063, 10)},	/* Cinterion ALASxx (1 RmNet) */
	{QMI_FIXED_INTF(0x1e2d, 0x0082, 4)},	/* Cinterion PHxx,PXxx (2 RmNet) */
	{QMI_FIXED_INTF(0x1e2d, 0x0082, 5)},	/* Cinterion PHxx,PXxx (2 RmNet) */
	{QMI_FIXED_INTF(0x1e2d, 0x0083, 4)},	/* Cinterion PHxx,PXxx (1 RmNet + USB Audio)*/
	{QMI_QUIRK_SET_DTR(0x1e2d, 0x00b0, 4)},	/* Cinterion CLS8 */
	{QMI_FIXED_INTF(0x413c, 0x81a2, 8)},	/* Dell Wireless 5806 Gobi(TM) 4G LTE Mobile Broadband Card */
	{QMI_FIXED_INTF(0x413c, 0x81a3, 8)},	/* Dell Wireless 5570 HSPA+ (42Mbps) Mobile Broadband Card */
	{QMI_FIXED_INTF(0x413c, 0x81a4, 8)},	/* Dell Wireless 5570e HSPA+ (42Mbps) Mobile Broadband Card */
	{QMI_FIXED_INTF(0x413c, 0x81a8, 8)},	/* Dell Wireless 5808 Gobi(TM) 4G LTE Mobile Broadband Card */
	{QMI_FIXED_INTF(0x413c, 0x81a9, 8)},	/* Dell Wireless 5808e Gobi(TM) 4G LTE Mobile Broadband Card */
	{QMI_FIXED_INTF(0x413c, 0x81b1, 8)},	/* Dell Wireless 5809e Gobi(TM) 4G LTE Mobile Broadband Card */
	{QMI_FIXED_INTF(0x413c, 0x81b3, 8)},	/* Dell Wireless 5809e Gobi(TM) 4G LTE Mobile Broadband Card (rev3) */
	{QMI_FIXED_INTF(0x413c, 0x81b6, 8)},	/* Dell Wireless 5811e */
	{QMI_FIXED_INTF(0x413c, 0x81b6, 10)},	/* Dell Wireless 5811e */
	{QMI_FIXED_INTF(0x413c, 0x81d7, 0)},	/* Dell Wireless 5821e */
	{QMI_FIXED_INTF(0x413c, 0x81d7, 1)},	/* Dell Wireless 5821e preproduction config */
	{QMI_FIXED_INTF(0x413c, 0x81e0, 0)},	/* Dell Wireless 5821e with eSIM support*/
	{QMI_FIXED_INTF(0x03f0, 0x4e1d, 8)},	/* HP lt4111 LTE/EV-DO/HSPA+ Gobi 4G Module */
	{QMI_FIXED_INTF(0x03f0, 0x9d1d, 1)},	/* HP lt4120 Snapdragon X5 LTE */
	{QMI_FIXED_INTF(0x22de, 0x9061, 3)},	/* WeTelecom WPD-600N */
	{QMI_QUIRK_SET_DTR(0x1e0e, 0x9001, 5)},	/* SIMCom 7100E, 7230E, 7600E ++ */
	{QMI_QUIRK_SET_DTR(0x2c7c, 0x0121, 4)},	/* Quectel EC21 Mini PCIe */
	{QMI_QUIRK_SET_DTR(0x2c7c, 0x0191, 4)},	/* Quectel EG91 */
	{QMI_FIXED_INTF(0x2c7c, 0x0296, 4)},	/* Quectel BG96 */
	{QMI_QUIRK_SET_DTR(0x2cb7, 0x0104, 4)},	/* Fibocom NL678 series */
	{QMI_FIXED_INTF(0x0489, 0xe0b4, 0)},	/* Foxconn T77W968 LTE */
	{QMI_FIXED_INTF(0x0489, 0xe0b5, 0)},	/* Foxconn T77W968 LTE with eSIM support*/

	/* 4. Gobi 1000 devices */
	{QMI_GOBI1K_DEVICE(0x05c6, 0x9212)},	/* Acer Gobi Modem Device */
	{QMI_GOBI1K_DEVICE(0x03f0, 0x1f1d)},	/* HP un2400 Gobi Modem Device */
	{QMI_GOBI1K_DEVICE(0x04da, 0x250d)},	/* Panasonic Gobi Modem device */
	{QMI_GOBI1K_DEVICE(0x413c, 0x8172)},	/* Dell Gobi Modem device */
	{QMI_GOBI1K_DEVICE(0x1410, 0xa001)},	/* Novatel/Verizon USB-1000 */
	{QMI_GOBI1K_DEVICE(0x1410, 0xa002)},	/* Novatel Gobi Modem device */
	{QMI_GOBI1K_DEVICE(0x1410, 0xa003)},	/* Novatel Gobi Modem device */
	{QMI_GOBI1K_DEVICE(0x1410, 0xa004)},	/* Novatel Gobi Modem device */
	{QMI_GOBI1K_DEVICE(0x1410, 0xa005)},	/* Novatel Gobi Modem device */
	{QMI_GOBI1K_DEVICE(0x1410, 0xa006)},	/* Novatel Gobi Modem device */
	{QMI_GOBI1K_DEVICE(0x1410, 0xa007)},	/* Novatel Gobi Modem device */
	{QMI_GOBI1K_DEVICE(0x0b05, 0x1776)},	/* Asus Gobi Modem device */
	{QMI_GOBI1K_DEVICE(0x19d2, 0xfff3)},	/* ONDA Gobi Modem device */
	{QMI_GOBI1K_DEVICE(0x05c6, 0x9001)},	/* Generic Gobi Modem device */
	{QMI_GOBI1K_DEVICE(0x05c6, 0x9002)},	/* Generic Gobi Modem device */
	{QMI_GOBI1K_DEVICE(0x05c6, 0x9202)},	/* Generic Gobi Modem device */
	{QMI_GOBI1K_DEVICE(0x05c6, 0x9203)},	/* Generic Gobi Modem device */
	{QMI_GOBI1K_DEVICE(0x05c6, 0x9222)},	/* Generic Gobi Modem device */
	{QMI_GOBI1K_DEVICE(0x05c6, 0x9009)},	/* Generic Gobi Modem device */

	/* 5. Gobi 2000 and 3000 devices */
	{QMI_GOBI_DEVICE(0x413c, 0x8186)},	/* Dell Gobi 2000 Modem device (N0218, VU936) */
	{QMI_GOBI_DEVICE(0x413c, 0x8194)},	/* Dell Gobi 3000 Composite */
	{QMI_GOBI_DEVICE(0x05c6, 0x920b)},	/* Generic Gobi 2000 Modem device */
	{QMI_GOBI_DEVICE(0x05c6, 0x9225)},	/* Sony Gobi 2000 Modem device (N0279, VU730) */
	{QMI_GOBI_DEVICE(0x05c6, 0x9245)},	/* Samsung Gobi 2000 Modem device (VL176) */
	{QMI_GOBI_DEVICE(0x03f0, 0x251d)},	/* HP Gobi 2000 Modem device (VP412) */
	{QMI_GOBI_DEVICE(0x05c6, 0x9215)},	/* Acer Gobi 2000 Modem device (VP413) */
	{QMI_FIXED_INTF(0x05c6, 0x9215, 4)},	/* Quectel EC20 Mini PCIe */
	{QMI_GOBI_DEVICE(0x05c6, 0x9265)},	/* Asus Gobi 2000 Modem device (VR305) */
	{QMI_GOBI_DEVICE(0x05c6, 0x9235)},	/* Top Global Gobi 2000 Modem device (VR306) */
	{QMI_GOBI_DEVICE(0x05c6, 0x9275)},	/* iRex Technologies Gobi 2000 Modem device (VR307) */
	{QMI_GOBI_DEVICE(0x0af0, 0x8120)},	/* Option GTM681W */
	{QMI_GOBI_DEVICE(0x1199, 0x68a5)},	/* Sierra Wireless Modem */
	{QMI_GOBI_DEVICE(0x1199, 0x68a9)},	/* Sierra Wireless Modem */
	{QMI_GOBI_DEVICE(0x1199, 0x9001)},	/* Sierra Wireless Gobi 2000 Modem device (VT773) */
	{QMI_GOBI_DEVICE(0x1199, 0x9002)},	/* Sierra Wireless Gobi 2000 Modem device (VT773) */
	{QMI_GOBI_DEVICE(0x1199, 0x9003)},	/* Sierra Wireless Gobi 2000 Modem device (VT773) */
	{QMI_GOBI_DEVICE(0x1199, 0x9004)},	/* Sierra Wireless Gobi 2000 Modem device (VT773) */
	{QMI_GOBI_DEVICE(0x1199, 0x9005)},	/* Sierra Wireless Gobi 2000 Modem device (VT773) */
	{QMI_GOBI_DEVICE(0x1199, 0x9006)},	/* Sierra Wireless Gobi 2000 Modem device (VT773) */
	{QMI_GOBI_DEVICE(0x1199, 0x9007)},	/* Sierra Wireless Gobi 2000 Modem device (VT773) */
	{QMI_GOBI_DEVICE(0x1199, 0x9008)},	/* Sierra Wireless Gobi 2000 Modem device (VT773) */
	{QMI_GOBI_DEVICE(0x1199, 0x9009)},	/* Sierra Wireless Gobi 2000 Modem device (VT773) */
	{QMI_GOBI_DEVICE(0x1199, 0x900a)},	/* Sierra Wireless Gobi 2000 Modem device (VT773) */
	{QMI_GOBI_DEVICE(0x1199, 0x9011)},	/* Sierra Wireless Gobi 2000 Modem device (MC8305) */
	{QMI_GOBI_DEVICE(0x16d8, 0x8002)},	/* CMDTech Gobi 2000 Modem device (VU922) */
	{QMI_GOBI_DEVICE(0x05c6, 0x9205)},	/* Gobi 2000 Modem device */
	{QMI_GOBI_DEVICE(0x1199, 0x9013)},	/* Sierra Wireless Gobi 3000 Modem device (MC8355) */
	{QMI_GOBI_DEVICE(0x03f0, 0x371d)},	/* HP un2430 Mobile Broadband Module */
	{QMI_GOBI_DEVICE(0x1199, 0x9015)},	/* Sierra Wireless Gobi 3000 Modem device */
	{QMI_GOBI_DEVICE(0x1199, 0x9019)},	/* Sierra Wireless Gobi 3000 Modem device */
	{QMI_GOBI_DEVICE(0x1199, 0x901b)},	/* Sierra Wireless MC7770 */
	{QMI_GOBI_DEVICE(0x12d1, 0x14f1)},	/* Sony Gobi 3000 Composite */
	{QMI_GOBI_DEVICE(0x1410, 0xa021)},	/* Foxconn Gobi 3000 Modem device (Novatel E396) */

	{ }					/* END */
};
MODULE_DEVICE_TABLE(usb, products);

static bool quectel_ec20_detected(struct usb_interface *intf)
{
	struct usb_device *dev = interface_to_usbdev(intf);

	if (dev->actconfig &&
	    le16_to_cpu(dev->descriptor.idVendor) == 0x05c6 &&
	    le16_to_cpu(dev->descriptor.idProduct) == 0x9215 &&
	    dev->actconfig->desc.bNumInterfaces == 5)
		return true;

	return false;
}

static int qmi_wwan_probe(struct usb_interface *intf,
			  const struct usb_device_id *prod)
{
	struct usb_device_id *id = (struct usb_device_id *)prod;
	struct usb_interface_descriptor *desc = &intf->cur_altsetting->desc;

	/* Workaround to enable dynamic IDs.  This disables usbnet
	 * blacklisting functionality.  Which, if required, can be
	 * reimplemented here by using a magic "blacklist" value
	 * instead of 0 in the static device id table
	 */
	if (!id->driver_info) {
		dev_dbg(&intf->dev, "setting defaults for dynamic device id\n");
		id->driver_info = (unsigned long)&qmi_wwan_info;
	}

	/* There are devices where the same interface number can be
	 * configured as different functions. We should only bind to
	 * vendor specific functions when matching on interface number
	 */
	if (id->match_flags & USB_DEVICE_ID_MATCH_INT_NUMBER &&
	    desc->bInterfaceClass != USB_CLASS_VENDOR_SPEC) {
		dev_dbg(&intf->dev,
			"Rejecting interface number match for class %02x\n",
			desc->bInterfaceClass);
		return -ENODEV;
	}

	/* Quectel EC20 quirk where we've QMI on interface 4 instead of 0 */
	if (quectel_ec20_detected(intf) && desc->bInterfaceNumber == 0) {
		dev_dbg(&intf->dev, "Quectel EC20 quirk, skipping interface 0\n");
		return -ENODEV;
	}

	/* Several Quectel modems supports dynamic interface configuration, so
	 * we need to match on class/subclass/protocol. These values are
	 * identical for the diagnostic- and QMI-interface, but bNumEndpoints is
	 * different. Ignore the current interface if the number of endpoints
	 * equals the number for the diag interface (two).
	 */
	if (desc->bNumEndpoints == 2)
		return -ENODEV;

	return usbnet_probe(intf, id);
}

static void qmi_wwan_disconnect(struct usb_interface *intf)
{
	struct usbnet *dev = usb_get_intfdata(intf);
	struct qmi_wwan_state *info;
	struct list_head *iter;
	struct net_device *ldev;
	LIST_HEAD(list);

	/* called twice if separate control and data intf */
	if (!dev)
		return;
	info = (void *)&dev->data;
	if (info->flags & QMI_WWAN_FLAG_MUX) {
		if (!rtnl_trylock()) {
			restart_syscall();
			return;
		}
		rcu_read_lock();
		netdev_for_each_upper_dev_rcu(dev->net, ldev, iter)
			qmimux_unregister_device(ldev, &list);
		rcu_read_unlock();
		unregister_netdevice_many(&list);
		rtnl_unlock();
		info->flags &= ~QMI_WWAN_FLAG_MUX;
	}
	usbnet_disconnect(intf);
}

static struct usb_driver qmi_wwan_driver = {
	.name		      = "qmi_wwan",
	.id_table	      = products,
	.probe		      = qmi_wwan_probe,
	.disconnect	      = qmi_wwan_disconnect,
	.suspend	      = qmi_wwan_suspend,
	.resume		      =	qmi_wwan_resume,
	.reset_resume         = qmi_wwan_resume,
	.supports_autosuspend = 1,
	.disable_hub_initiated_lpm = 1,
};

module_usb_driver(qmi_wwan_driver);

MODULE_AUTHOR("Bjørn Mork <bjorn@mork.no>");
MODULE_DESCRIPTION("Qualcomm MSM Interface (QMI) WWAN driver");
MODULE_LICENSE("GPL");<|MERGE_RESOLUTION|>--- conflicted
+++ resolved
@@ -1055,17 +1055,10 @@
 		USB_DEVICE_AND_INTERFACE_INFO(0x03f0, 0x581d, USB_CLASS_VENDOR_SPEC, 1, 7),
 		.driver_info = (unsigned long)&qmi_wwan_info,
 	},
-<<<<<<< HEAD
-	{QMI_QUIRK_QUECTEL_DYNCFG(0x2c7c, 0x0125)},	/* Quectel EC25, EC20 R2.0  Mini PCIe */
-	{QMI_QUIRK_QUECTEL_DYNCFG(0x2c7c, 0x0306)},	/* Quectel EP06/EG06/EM06 */
-	{QMI_QUIRK_QUECTEL_DYNCFG(0x2c7c, 0x0512)},	/* Quectel EG12/EM12 */
-	{QMI_QUIRK_QUECTEL_DYNCFG(0x2c7c, 0x0800)},	/* Quectel RM500Q-GL */
-=======
 	{QMI_MATCH_FF_FF_FF(0x2c7c, 0x0125)},	/* Quectel EC25, EC20 R2.0  Mini PCIe */
 	{QMI_MATCH_FF_FF_FF(0x2c7c, 0x0306)},	/* Quectel EP06/EG06/EM06 */
 	{QMI_MATCH_FF_FF_FF(0x2c7c, 0x0512)},	/* Quectel EG12/EM12 */
 	{QMI_MATCH_FF_FF_FF(0x2c7c, 0x0800)},	/* Quectel RM500Q-GL */
->>>>>>> 2c523b34
 
 	/* 3. Combined interface devices matching on interface number */
 	{QMI_FIXED_INTF(0x0408, 0xea42, 4)},	/* Yota / Megafon M100-1 */
